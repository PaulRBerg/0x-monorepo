--- conflicted
+++ resolved
@@ -359,11 +359,7 @@
         // Source: https://github.com/mochajs/mocha/issues/2407
         it('Should receive the Transfer event when tokens are transfered', (done: DoneCallback) => {
             (async () => {
-<<<<<<< HEAD
-                const callback = (logEvent: DecodedLogEvent<TransferContractEventArgs>) => {
-=======
-                const callback = (err: Error, logEvent: LogEvent<TransferContractEventArgs>) => {
->>>>>>> 1392a855
+                const callback = (err: Error, logEvent: DecodedLogEvent<TransferContractEventArgs>) => {
                     expect(logEvent).to.not.be.undefined();
                     const args = logEvent.args;
                     expect(args._from).to.be.equal(coinbase);
@@ -378,11 +374,7 @@
         });
         it('Should receive the Approval event when allowance is being set', (done: DoneCallback) => {
             (async () => {
-<<<<<<< HEAD
-                const callback = (logEvent: DecodedLogEvent<ApprovalContractEventArgs>) => {
-=======
-                const callback = (err: Error, logEvent: LogEvent<ApprovalContractEventArgs>) => {
->>>>>>> 1392a855
+                const callback = (err: Error, logEvent: DecodedLogEvent<ApprovalContractEventArgs>) => {
                     expect(logEvent).to.not.be.undefined();
                     const args = logEvent.args;
                     expect(args._owner).to.be.equal(coinbase);
@@ -397,21 +389,13 @@
         });
         it('Outstanding subscriptions are cancelled when zeroEx.setProviderAsync called', (done: DoneCallback) => {
             (async () => {
-<<<<<<< HEAD
-                const callbackNeverToBeCalled = (logEvent: DecodedLogEvent<TransferContractEventArgs>) => {
-=======
-                const callbackNeverToBeCalled = (err: Error, logEvent: LogEvent<TransferContractEventArgs>) => {
->>>>>>> 1392a855
+                const callbackNeverToBeCalled = (err: Error, logEvent: DecodedLogEvent<ApprovalContractEventArgs>) => {
                     done(new Error('Expected this subscription to have been cancelled'));
                 };
                 zeroEx.token.subscribe(
                     tokenAddress, TokenEvents.Transfer, indexFilterValues, callbackNeverToBeCalled,
                 );
-<<<<<<< HEAD
-                const callbackToBeCalled = (logEvent: DecodedLogEvent<TransferContractEventArgs>) => {
-=======
-                const callbackToBeCalled = (err: Error, logEvent: LogEvent<TransferContractEventArgs>) => {
->>>>>>> 1392a855
+                const callbackToBeCalled = (err: Error, logEvent: DecodedLogEvent<ApprovalContractEventArgs>) => {
                     done();
                 };
                 const newProvider = web3Factory.getRpcProvider();
@@ -424,11 +408,7 @@
         });
         it('Should cancel subscription when unsubscribe called', (done: DoneCallback) => {
             (async () => {
-<<<<<<< HEAD
-                const callbackNeverToBeCalled = (logEvent: DecodedLogEvent<TokenContractEventArgs>) => {
-=======
-                const callbackNeverToBeCalled = (err: Error, logEvent: LogEvent<TokenContractEventArgs>) => {
->>>>>>> 1392a855
+                const callbackNeverToBeCalled = (err: Error, logEvent: DecodedLogEvent<ApprovalContractEventArgs>) => {
                     done(new Error('Expected this subscription to have been cancelled'));
                 };
                 const subscriptionToken = zeroEx.token.subscribe(
