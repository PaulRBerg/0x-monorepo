{
    "name": "@0x/abi-gen",
    "version": "4.1.0",
    "engines": {
        "node": ">=6.12"
    },
    "description": "Generate contract wrappers from ABI and handlebars templates",
    "main": "lib/src/index.js",
    "types": "lib/src/index.d.ts",
    "scripts": {
        "lint": "tslint --format stylish --project . && yarn test_cli:lint",
        "fix": "tslint --fix --format stylish --project . && yarn lint-contracts",
        "clean": "shx rm -rf lib && yarn test_cli:clean",
        "build": "tsc -b && yarn generate_contract_wrappers && yarn prettier_contract_wrappers && yarn test_cli:build",
        "build:ci": "yarn build",
        "test": "yarn run_mocha && yarn test_cli",
        "test:circleci": "yarn test:coverage && yarn test_cli",
        "run_mocha": "(uname -s | grep -q Darwin && echo 'HACK! skipping mocha run due to https://github.com/0xProject/0x-monorepo/issues/2000') || mocha --require source-map-support/register --require make-promises-safe lib/test/*_test.js --timeout 100000 --bail --exit",
        "test:coverage": "nyc npm run test --all && yarn coverage:report:lcov",
        "coverage:report:lcov": "nyc report --reporter=text-lcov > coverage/lcov.info",
        "test_cli": "run-p test_cli:test_typescript diff_contract_wrappers",
        "test_cli:clean": "rm -rf test-cli/test_typescript/lib",
        "test_cli:build": "tsc --project test-cli/tsconfig.json",
        "test_cli:test_typescript": "mocha --require source-map-support/register --require make-promises-safe test-cli/test_typescript/lib/**/*_test.js --timeout 100000 --bail --exit",
        "test_cli:lint": "run-p test_cli:lint_solidity test_cli:lint_python # test_cli:lint_typescript # HACK: typescript lint disabled because prettier fails",
        "test_cli:lint_solidity": "solhint -c ../../contracts/.solhint.json test-cli/fixtures/contracts/*.sol",
        "test_cli:lint_typescript": "prettier --check ./test-cli/output/typescript/* --config ../../.prettierrc",
        "test_cli:lint_python": "pip install -r test-cli/fixtures/python-requirements.txt && run-p test_cli:lint_python:black test_cli:lint_python:pylint",
        "test_cli:lint_python:black": "black --line-length=79 --check ./test-cli/output/python/*",
        "test_cli:lint_python:pylint": "PYTHONPATH=../../python-packages/contract_wrappers/src pylint --rcfile=test-cli/fixtures/pylintrc ./test-cli/output/python/*",
        "rebuild_and_test": "run-s build test",
        "test:profiler": "SOLIDITY_PROFILER=true run-s build run_mocha profiler:report:html",
        "test:trace": "SOLIDITY_REVERT_TRACE=true run-s build run_mocha",
        "clean:sol": "rm -rf test-cli/artifacts",
        "compile:sol": "sol-compiler",
        "watch:sol": "sol-compiler -w",
        "prettier_contract_wrappers": "prettier --write ./test-cli/output/typescript/* --config ../../.prettierrc",
        "generate_contract_wrappers": "run-p gen_typescript gen_python",
<<<<<<< HEAD
        "gen_typescript": "abi-gen --abis ${npm_package_config_abis} --output ./test-cli/output/typescript --backend ethers",
        "gen_python": "pip install black && abi-gen --abis  ${npm_package_config_abis} --output ./test-cli/output/python --language Python",
        "diff_contract_wrappers": "test-cli/diff.sh ./test-cli/expected-output ./test-cli/output",
=======
        "gen_typescript": "abi-gen --abis  ${npm_package_config_abis} --template ../../node_modules/@0x/abi-gen-templates/contract.handlebars --partials '../../node_modules/@0x/abi-gen-templates/partials/**/*.handlebars' --output ./test-cli/output/typescript --backend ethers",
        "gen_python": "pip install black && abi-gen --abis  ${npm_package_config_abis} --template ../../node_modules/@0x/abi-gen-templates/Python/contract.handlebars --partials '../../node_modules/@0x/abi-gen-templates/Python/partials/**/*.handlebars' --output ./test-cli/output/python --language Python",
        "diff_contract_wrappers": "git diff --exit-code ./test-cli/output",
>>>>>>> 22c6548e
        "coverage:report:text": "istanbul report text",
        "coverage:report:html": "istanbul report html && open coverage/index.html",
        "profiler:report:html": "istanbul report html && open coverage/index.html",
        "contracts:gen": "contracts-gen"
    },
    "config": {
        "abis": "./test-cli/fixtures/artifacts/@(AbiGenDummy|LibDummy|TestLibDummy).json",
        "abis:comment": "This list is auto-generated by contracts-gen. Don't edit manually."
    },
    "bin": {
        "abi-gen": "bin/abi-gen.js"
    },
    "repository": {
        "type": "git",
        "url": "https://github.com/0xProject/0x-monorepo.git"
    },
    "license": "Apache-2.0",
    "bugs": {
        "url": "https://github.com/0xProject/0x-monorepo/issues"
    },
    "homepage": "https://github.com/0xProject/0x-monorepo/packages/abi-gen/README.md",
    "dependencies": {
        "@0x/types": "^2.4.1",
        "@0x/typescript-typings": "^4.2.4",
        "@0x/utils": "^4.5.0",
        "@types/toposort": "^2.0.1",
        "chalk": "^2.3.0",
        "change-case": "^3.0.2",
        "cli-format": "^3.0.9",
        "ethereum-types": "^2.1.4",
        "glob": "^7.1.2",
        "handlebars": "^4.1.2",
        "lodash": "^4.17.11",
        "mkdirp": "^0.5.1",
        "tmp": "^0.0.33",
        "to-snake-case": "^1.0.0",
        "toposort": "^2.0.2",
        "yargs": "^10.0.3"
    },
    "devDependencies": {
        "@0x/base-contract": "^5.3.1",
        "@0x/contracts-gen": "^1.0.13",
        "@0x/dev-utils": "^2.3.0",
        "@0x/sol-compiler": "^3.1.12",
        "@0x/subproviders": "^5.0.1",
        "@0x/tslint-config": "^3.0.1",
        "@0x/web3-wrapper": "^6.0.10",
        "@types/glob": "5.0.35",
        "@types/mkdirp": "^0.5.2",
        "@types/mocha": "^5.2.7",
        "@types/node": "*",
        "@types/tmp": "^0.0.33",
        "@types/yargs": "^11.0.0",
        "chai": "^4.0.1",
        "chai-as-promised": "^7.1.0",
        "chai-bignumber": "^3.0.0",
        "dirty-chai": "^2.0.1",
        "make-promises-safe": "^1.1.0",
        "mocha": "^6.2.0",
        "npm-run-all": "^4.1.2",
        "shx": "^0.2.2",
        "sinon": "^4.0.0",
        "solhint": "^1.4.1",
        "tslint": "5.11.0",
        "typescript": "3.0.1"
    },
    "publishConfig": {
        "access": "public"
    }
}<|MERGE_RESOLUTION|>--- conflicted
+++ resolved
@@ -36,15 +36,9 @@
         "watch:sol": "sol-compiler -w",
         "prettier_contract_wrappers": "prettier --write ./test-cli/output/typescript/* --config ../../.prettierrc",
         "generate_contract_wrappers": "run-p gen_typescript gen_python",
-<<<<<<< HEAD
         "gen_typescript": "abi-gen --abis ${npm_package_config_abis} --output ./test-cli/output/typescript --backend ethers",
         "gen_python": "pip install black && abi-gen --abis  ${npm_package_config_abis} --output ./test-cli/output/python --language Python",
-        "diff_contract_wrappers": "test-cli/diff.sh ./test-cli/expected-output ./test-cli/output",
-=======
-        "gen_typescript": "abi-gen --abis  ${npm_package_config_abis} --template ../../node_modules/@0x/abi-gen-templates/contract.handlebars --partials '../../node_modules/@0x/abi-gen-templates/partials/**/*.handlebars' --output ./test-cli/output/typescript --backend ethers",
-        "gen_python": "pip install black && abi-gen --abis  ${npm_package_config_abis} --template ../../node_modules/@0x/abi-gen-templates/Python/contract.handlebars --partials '../../node_modules/@0x/abi-gen-templates/Python/partials/**/*.handlebars' --output ./test-cli/output/python --language Python",
         "diff_contract_wrappers": "git diff --exit-code ./test-cli/output",
->>>>>>> 22c6548e
         "coverage:report:text": "istanbul report text",
         "coverage:report:html": "istanbul report html && open coverage/index.html",
         "profiler:report:html": "istanbul report html && open coverage/index.html",
