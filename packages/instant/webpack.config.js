--- conflicted
+++ resolved
@@ -1,6 +1,5 @@
 const childProcess = require('child_process');
 const path = require('path');
-<<<<<<< HEAD
 const webpack = require('webpack');
 
 // The common js bundle (not this one) is built using tsc.
@@ -10,14 +9,8 @@
     .execSync('git rev-parse HEAD')
     .toString()
     .trim();
-
-module.exports = {
-=======
 const ip = require('ip');
-// The common js bundle (not this one) is built using tsc.
-// The umd bundle (this one) has a different entrypoint.
 const config = {
->>>>>>> 1626e284
     entry: './src/index.umd.ts',
     output: {
         filename: '[name].bundle.js',
