--- conflicted
+++ resolved
@@ -84,11 +84,7 @@
         dispatch: Dispatch,
         shouldSetPending: boolean = false,
     ) => {
-<<<<<<< HEAD
-        const { buyOrderState, providerState, selectedAsset, selectedAssetAmount, affiliateInfo } = state;
-=======
         const { buyOrderState, providerState, selectedAsset, selectedAssetUnitAmount, affiliateInfo } = state;
->>>>>>> 4fc457b7
         const assetBuyer = providerState.assetBuyer;
         if (
             !_.isUndefined(selectedAssetUnitAmount) &&
