--- conflicted
+++ resolved
@@ -4,7 +4,6 @@
 
 import { INITIAL_STATE, reducer, State } from './reducer';
 
-<<<<<<< HEAD
 export type Store = ReduxStore<State>;
 
 export const store = {
@@ -13,9 +12,6 @@
             INITIAL_STATE,
             ...withState,
         };
-        return createStore(reducer, allInitialState);
+        return createStore(reducer, allInitialState, devToolsEnhancer({}));
     },
 };
-=======
-export const store: ReduxStore<State> = createStore(reducer, devToolsEnhancer({}));
->>>>>>> 65d85ca5
