--- conflicted
+++ resolved
@@ -82,11 +82,9 @@
     InsufficientETH = 'INSUFFICIENT_ETH',
 }
 
-<<<<<<< HEAD
 export type SimpleHandler = () => void;
-=======
+
 export interface AffiliateInfo {
     feeRecipient: string;
     feePercentage: number;
-}
->>>>>>> 6a57a7b5
+}