import * as React from 'react';

import { ZeroExInstantContainer } from './zero_ex_instant_container';
import { ZeroExInstantProvider, ZeroExInstantProviderProps } from './zero_ex_instant_provider';

<<<<<<< HEAD
fonts.include();

export type ZeroExInstantProps = ZeroExInstantRequiredProps & Partial<ZeroExInstantOptionalProps>;

export interface ZeroExInstantRequiredProps {
    // TODO: Change API when we allow the selection of different assetDatas
    assetData: string;
    liquiditySource: string | SignedOrder[];
}

export interface ZeroExInstantOptionalProps {
    defaultAssetBuyAmount?: number;
    additionalAssetMetaDataMap: ObjectMap<AssetMetaData>;
    networkId: Network;
}

export class ZeroExInstant extends React.Component<ZeroExInstantProps> {
    private readonly _store: Store;
    private static _mergeInitialStateWithProps(props: ZeroExInstantProps, state: State = INITIAL_STATE): State {
        const networkId = props.networkId || state.network;
        // TODO: Provider needs to not be hard-coded to injected web3.
        const provider = getProvider();
        const assetBuyerOptions = {
            networkId,
        };
        let assetBuyer;
        if (_.isString(props.liquiditySource)) {
            assetBuyer = AssetBuyer.getAssetBuyerForStandardRelayerAPIUrl(
                provider,
                props.liquiditySource,
                assetBuyerOptions,
            );
        } else {
            assetBuyer = AssetBuyer.getAssetBuyerForProvidedOrders(provider, props.liquiditySource, assetBuyerOptions);
        }
        const completeAssetMetaDataMap = {
            ...props.additionalAssetMetaDataMap,
            ...state.assetMetaDataMap,
        };
        const storeStateFromProps: State = {
            ...state,
            assetBuyer,
            network: networkId,
            selectedAsset: assetUtils.createAssetFromAssetData(props.assetData, completeAssetMetaDataMap, networkId),
            selectedAssetAmount: _.isUndefined(props.defaultAssetBuyAmount)
                ? state.selectedAssetAmount
                : new BigNumberInput(props.defaultAssetBuyAmount),
            assetMetaDataMap: completeAssetMetaDataMap,
        };
        return storeStateFromProps;
    }
    constructor(props: ZeroExInstantProps) {
        super(props);
        const initialAppState = ZeroExInstant._mergeInitialStateWithProps(this.props, INITIAL_STATE);
        this._store = store.create(initialAppState);
    }

    public componentDidMount(): void {
        // tslint:disable-next-line:no-floating-promises
        asyncData.fetchAndDispatchToStore(this._store);

        // warm up the gas price estimator cache just in case we can't
        // grab the gas price estimate when submitting the transaction
        // tslint:disable-next-line:no-floating-promises
        gasPriceEstimator.getGasInfoAsync();

        // tslint:disable-next-line:no-floating-promises
        this._flashErrorIfWrongNetwork();
    }

    public render(): React.ReactNode {
        return (
            <Provider store={this._store}>
                <SelectedAssetThemeProvider>
                    <ZeroExInstantContainer />
                </SelectedAssetThemeProvider>
            </Provider>
        );
    }
=======
export type ZeroExInstantProps = ZeroExInstantProviderProps;
>>>>>>> 7c30fd4b

export const ZeroExInstant: React.StatelessComponent<ZeroExInstantProps> = props => {
    return (
        <ZeroExInstantProvider {...props}>
            <ZeroExInstantContainer />
        </ZeroExInstantProvider>
    );
};<|MERGE_RESOLUTION|>--- conflicted
+++ resolved
@@ -3,89 +3,7 @@
 import { ZeroExInstantContainer } from './zero_ex_instant_container';
 import { ZeroExInstantProvider, ZeroExInstantProviderProps } from './zero_ex_instant_provider';
 
-<<<<<<< HEAD
-fonts.include();
-
-export type ZeroExInstantProps = ZeroExInstantRequiredProps & Partial<ZeroExInstantOptionalProps>;
-
-export interface ZeroExInstantRequiredProps {
-    // TODO: Change API when we allow the selection of different assetDatas
-    assetData: string;
-    liquiditySource: string | SignedOrder[];
-}
-
-export interface ZeroExInstantOptionalProps {
-    defaultAssetBuyAmount?: number;
-    additionalAssetMetaDataMap: ObjectMap<AssetMetaData>;
-    networkId: Network;
-}
-
-export class ZeroExInstant extends React.Component<ZeroExInstantProps> {
-    private readonly _store: Store;
-    private static _mergeInitialStateWithProps(props: ZeroExInstantProps, state: State = INITIAL_STATE): State {
-        const networkId = props.networkId || state.network;
-        // TODO: Provider needs to not be hard-coded to injected web3.
-        const provider = getProvider();
-        const assetBuyerOptions = {
-            networkId,
-        };
-        let assetBuyer;
-        if (_.isString(props.liquiditySource)) {
-            assetBuyer = AssetBuyer.getAssetBuyerForStandardRelayerAPIUrl(
-                provider,
-                props.liquiditySource,
-                assetBuyerOptions,
-            );
-        } else {
-            assetBuyer = AssetBuyer.getAssetBuyerForProvidedOrders(provider, props.liquiditySource, assetBuyerOptions);
-        }
-        const completeAssetMetaDataMap = {
-            ...props.additionalAssetMetaDataMap,
-            ...state.assetMetaDataMap,
-        };
-        const storeStateFromProps: State = {
-            ...state,
-            assetBuyer,
-            network: networkId,
-            selectedAsset: assetUtils.createAssetFromAssetData(props.assetData, completeAssetMetaDataMap, networkId),
-            selectedAssetAmount: _.isUndefined(props.defaultAssetBuyAmount)
-                ? state.selectedAssetAmount
-                : new BigNumberInput(props.defaultAssetBuyAmount),
-            assetMetaDataMap: completeAssetMetaDataMap,
-        };
-        return storeStateFromProps;
-    }
-    constructor(props: ZeroExInstantProps) {
-        super(props);
-        const initialAppState = ZeroExInstant._mergeInitialStateWithProps(this.props, INITIAL_STATE);
-        this._store = store.create(initialAppState);
-    }
-
-    public componentDidMount(): void {
-        // tslint:disable-next-line:no-floating-promises
-        asyncData.fetchAndDispatchToStore(this._store);
-
-        // warm up the gas price estimator cache just in case we can't
-        // grab the gas price estimate when submitting the transaction
-        // tslint:disable-next-line:no-floating-promises
-        gasPriceEstimator.getGasInfoAsync();
-
-        // tslint:disable-next-line:no-floating-promises
-        this._flashErrorIfWrongNetwork();
-    }
-
-    public render(): React.ReactNode {
-        return (
-            <Provider store={this._store}>
-                <SelectedAssetThemeProvider>
-                    <ZeroExInstantContainer />
-                </SelectedAssetThemeProvider>
-            </Provider>
-        );
-    }
-=======
 export type ZeroExInstantProps = ZeroExInstantProviderProps;
->>>>>>> 7c30fd4b
 
 export const ZeroExInstant: React.StatelessComponent<ZeroExInstantProps> = props => {
     return (
