--- conflicted
+++ resolved
@@ -23,11 +23,7 @@
         <link rel="stylesheet" href="/css/basscss_responsive_type_scale.css" />
     </head>
 
-<<<<<<< HEAD
-    <body>
-=======
     <body style="margin: 0px; min-width: 355px;">
->>>>>>> 6d45becc
         <!-- Heap SDK -->
         <script type="text/javascript">
             (window.heap = window.heap || []),
