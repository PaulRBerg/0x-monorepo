--- conflicted
+++ resolved
@@ -1,18 +1,14 @@
 [
     {
-<<<<<<< HEAD
         "version": "8.3.0",
-        "changes": [
-            {
-                "note": "Fix isValidValidatorSignatureAsync",
-                "pr": 2017
-=======
-        "version": "8.2.4",
         "changes": [
             {
                 "note": "Updated calls to <contract wrapper>.deploy0xArtifactAsync to include log decode dependencies.",
                 "pr": 1995
->>>>>>> dadab946
+            },
+            {
+                "note": "Fix isValidValidatorSignatureAsync", 
+                "pr": 2017
             }
         ]
     },
