import { OrderWithoutExchangeAddress } from '@0xproject/types';
import { BigNumber } from '@0xproject/utils';
import { AbiDefinition } from 'ethereum-types';

export interface ERC20BalancesByOwner {
    [ownerAddress: string]: {
        [tokenAddress: string]: BigNumber;
    };
}

export interface ERC721TokenIdsByOwner {
    [ownerAddress: string]: {
        [tokenAddress: string]: BigNumber[];
    };
}

export interface SubmissionContractEventArgs {
    transactionId: BigNumber;
}

export interface BatchFillOrders {
    orders: OrderWithoutExchangeAddress[];
    signatures: string[];
    takerAssetFillAmounts: BigNumber[];
}

export interface MarketSellOrders {
    orders: OrderWithoutExchangeAddress[];
    signatures: string[];
    takerAssetFillAmount: BigNumber;
}

export interface MarketBuyOrders {
    orders: OrderWithoutExchangeAddress[];
    signatures: string[];
    makerAssetFillAmount: BigNumber;
}

export interface BatchCancelOrders {
    orders: OrderWithoutExchangeAddress[];
}

export interface CancelOrdersBefore {
    salt: BigNumber;
}

export interface TransactionDataParams {
    name: string;
    abi: AbiDefinition[];
    args: any[];
}

export interface MultiSigConfig {
    owners: string[];
    confirmationsRequired: number;
    secondsRequired: number;
}

export interface MultiSigConfigByNetwork {
    [networkName: string]: MultiSigConfig;
}

export interface Token {
    address?: string;
    name: string;
    symbol: string;
    decimals: number;
    ipfsHash: string;
    swarmHash: string;
}

export enum OrderStatus {
    INVALID,
    INVALID_MAKER_ASSET_AMOUNT,
    INVALID_TAKER_ASSET_AMOUNT,
    FILLABLE,
    EXPIRED,
    FULLY_FILLED,
    CANCELLED,
}

export enum ContractName {
    TokenRegistry = 'TokenRegistry',
    MultiSigWalletWithTimeLock = 'MultiSigWalletWithTimeLock',
    Exchange = 'Exchange',
    ZRXToken = 'ZRXToken',
    DummyERC20Token = 'DummyERC20Token',
    EtherToken = 'WETH9',
    AssetProxyOwner = 'AssetProxyOwner',
    AccountLevels = 'AccountLevels',
    EtherDelta = 'EtherDelta',
    Arbitrage = 'Arbitrage',
    TestAssetDataDecoders = 'TestAssetDataDecoders',
    TestAssetProxyDispatcher = 'TestAssetProxyDispatcher',
    TestLibs = 'TestLibs',
    TestSignatureValidator = 'TestSignatureValidator',
    ERC20Proxy = 'ERC20Proxy',
    ERC721Proxy = 'ERC721Proxy',
    DummyERC721Receiver = 'DummyERC721Receiver',
    DummyERC721Token = 'DummyERC721Token',
    TestLibBytes = 'TestLibBytes',
    TestWallet = 'TestWallet',
    Authorizable = 'Authorizable',
    Whitelist = 'Whitelist',
}

export interface SignedTransaction {
    exchangeAddress: string;
    salt: BigNumber;
    signerAddress: string;
    data: string;
    signature: string;
}

export interface TransferAmountsByMatchOrders {
    // Left Maker
    amountBoughtByLeftMaker: BigNumber;
    amountSoldByLeftMaker: BigNumber;
    amountReceivedByLeftMaker: BigNumber;
    feePaidByLeftMaker: BigNumber;
    // Right Maker
    amountBoughtByRightMaker: BigNumber;
    amountSoldByRightMaker: BigNumber;
    amountReceivedByRightMaker: BigNumber;
    feePaidByRightMaker: BigNumber;
    // Taker
    amountReceivedByTaker: BigNumber;
    feePaidByTakerLeft: BigNumber;
    feePaidByTakerRight: BigNumber;
    totalFeePaidByTaker: BigNumber;
    // Fee Recipients
    feeReceivedLeft: BigNumber;
    feeReceivedRight: BigNumber;
}

export interface OrderInfo {
    orderStatus: number;
    orderHash: string;
    orderTakerAssetFilledAmount: BigNumber;
}

export interface CancelOrder {
    order: OrderWithoutExchangeAddress;
    takerAssetCancelAmount: BigNumber;
}

export interface MatchOrder {
    left: OrderWithoutExchangeAddress;
    right: OrderWithoutExchangeAddress;
    leftSignature: string;
    rightSignature: string;
}

<<<<<<< HEAD
// Combinatorial testing types

export enum FeeRecipientAddressScenario {
    BurnAddress = 'BURN_ADDRESS',
    EthUserAddress = 'ETH_USER_ADDRESS',
}

export enum OrderAssetAmountScenario {
    Zero = 'ZERO',
    Large = 'LARGE',
    Small = 'SMALL',
}

export enum TakerScenario {
    CorrectlySpecified = 'CORRECTLY_SPECIFIED',
    IncorrectlySpecified = 'INCORRECTLY_SPECIFIED',
    Unspecified = 'UNSPECIFIED',
}

export enum ExpirationTimeSecondsScenario {
    InPast = 'IN_PAST',
    InFuture = 'IN_FUTURE',
}

export enum AssetDataScenario {
    ERC721 = 'ERC721',
    ZRXFeeToken = 'ZRX_FEE_TOKEN',
    ERC20FiveDecimals = 'ERC20_FIVE_DECIMALS',
    ERC20NonZRXEighteenDecimals = 'ERC20_NON_ZRX_EIGHTEEN_DECIMALS',
}

export enum TakerAssetFillAmountScenario {
    Zero = 'ZERO',
    GreaterThanRemainingFillableTakerAssetAmount = 'GREATER_THAN_REMAINING_FILLABLE_TAKER_ASSET_AMOUNT',
    LessThanRemainingFillableTakerAssetAmount = 'LESS_THAN_REMAINING_FILLABLE_TAKER_ASSET_AMOUNT',
    ExactlyRemainingFillableTakerAssetAmount = 'EXACTLY_REMAINING_FILLABLE_TAKER_ASSET_AMOUNT',
}

export interface OrderScenario {
    takerScenario: TakerScenario;
    feeRecipientScenario: FeeRecipientAddressScenario;
    makerAssetAmountScenario: OrderAssetAmountScenario;
    takerAssetAmountScenario: OrderAssetAmountScenario;
    makerFeeScenario: OrderAssetAmountScenario;
    takerFeeScenario: OrderAssetAmountScenario;
    expirationTimeSecondsScenario: ExpirationTimeSecondsScenario;
    makerAssetDataScenario: AssetDataScenario;
    takerAssetDataScenario: AssetDataScenario;
}

export enum BalanceAmountScenario {
    Exact = 'EXACT',
    TooLow = 'TOO_LOW',
    Higher = 'HIGHER',
}

export enum AllowanceAmountScenario {
    Exact = 'EXACT',
    TooLow = 'TOO_LOW',
    Higher = 'HIGHER',
    Unlimited = 'UNLIMITED',
}

export interface TraderStateScenario {
    traderAssetBalance: BalanceAmountScenario;
    traderAssetAllowance: AllowanceAmountScenario;
    zrxFeeBalance: BalanceAmountScenario;
    zrxFeeAllowance: AllowanceAmountScenario;
}

export interface FillScenario {
    orderScenario: OrderScenario;
    takerAssetFillAmountScenario: TakerAssetFillAmountScenario;
    makerStateScenario: TraderStateScenario;
    takerStateScenario: TraderStateScenario;
=======
export enum RevertReasons {
    OrderUnfillable = 'ORDER_UNFILLABLE',
    InvalidMaker = 'INVALID_MAKER',
    InvalidTaker = 'INVALID_TAKER',
    InvalidSender = 'INVALID_SENDER',
    InvalidOrderSignature = 'INVALID_ORDER_SIGNATURE',
    InvalidTakerAmount = 'INVALID_TAKER_AMOUNT',
    RoundingError = 'ROUNDING_ERROR',
    InvalidSignature = 'INVALID_SIGNATURE',
    SignatureIllegal = 'SIGNATURE_ILLEGAL',
    SignatureUnsupported = 'SIGNATURE_UNSUPPORTED',
    InvalidNewOrderEpoch = 'INVALID_NEW_ORDER_EPOCH',
    CompleteFillFailed = 'COMPLETE_FILL_FAILED',
    NegativeSpreadRequired = 'NEGATIVE_SPREAD_REQUIRED',
    ReentrancyIllegal = 'REENTRANCY_ILLEGAL',
    InvalidTxHash = 'INVALID_TX_HASH',
    InvalidTxSignature = 'INVALID_TX_SIGNATURE',
    FailedExecution = 'FAILED_EXECUTION',
    AssetProxyMismatch = 'ASSET_PROXY_MISMATCH',
    AssetProxyIdMismatch = 'ASSET_PROXY_ID_MISMATCH',
    LengthGreaterThan0Required = 'LENGTH_GREATER_THAN_0_REQUIRED',
    Length0Required = 'LENGTH_0_REQUIRED',
    Length65Required = 'LENGTH_65_REQUIRED',
    InvalidAmount = 'INVALID_AMOUNT',
    TransferFailed = 'TRANSFER_FAILED',
    SenderNotAuthorized = 'SENDER_NOT_AUTHORIZED',
    TargetNotAuthorized = 'TARGET_NOT_AUTHORIZED',
    TargetAlreadyAuthorized = 'TARGET_ALREADY_AUTHORIZED',
    IndexOutOfBounds = 'INDEX_OUT_OF_BOUNDS',
    AuthorizedAddressMismatch = 'AUTHORIZED_ADDRESS_MISMATCH',
    OnlyContractOwner = 'ONLY_CONTRACT_OWNER',
    MakerNotWhitelisted = 'MAKER_NOT_WHITELISTED',
    TakerNotWhitelisted = 'TAKER_NOT_WHITELISTED',
    AssetProxyDoesNotExist = 'ASSET_PROXY_DOES_NOT_EXIST',
    LibBytesGreaterThanZeroLengthRequired = 'GREATER_THAN_ZERO_LENGTH_REQUIRED',
    LibBytesGreaterOrEqualTo4LengthRequired = 'GREATER_OR_EQUAL_TO_4_LENGTH_REQUIRED',
    LibBytesGreaterOrEqualTo20LengthRequired = 'GREATER_OR_EQUAL_TO_20_LENGTH_REQUIRED',
    LibBytesGreaterOrEqualTo32LengthRequired = 'GREATER_OR_EQUAL_TO_32_LENGTH_REQUIRED',
    LibBytesGreaterOrEqualToNestedBytesLengthRequired = 'GREATER_OR_EQUAL_TO_NESTED_BYTES_LENGTH_REQUIRED',
    LibBytesGreaterOrEqualToSourceBytesLengthRequired = 'GREATER_OR_EQUAL_TO_SOURCE_BYTES_LENGTH_REQUIRED',
    Erc20InsufficientBalance = 'ERC20_INSUFFICIENT_BALANCE',
    Erc20InsufficientAllowance = 'ERC20_INSUFFICIENT_ALLOWANCE',
>>>>>>> df79fb19
}<|MERGE_RESOLUTION|>--- conflicted
+++ resolved
@@ -151,7 +151,6 @@
     rightSignature: string;
 }
 
-<<<<<<< HEAD
 // Combinatorial testing types
 
 export enum FeeRecipientAddressScenario {
@@ -227,7 +226,8 @@
     takerAssetFillAmountScenario: TakerAssetFillAmountScenario;
     makerStateScenario: TraderStateScenario;
     takerStateScenario: TraderStateScenario;
-=======
+}
+
 export enum RevertReasons {
     OrderUnfillable = 'ORDER_UNFILLABLE',
     InvalidMaker = 'INVALID_MAKER',
@@ -270,5 +270,4 @@
     LibBytesGreaterOrEqualToSourceBytesLengthRequired = 'GREATER_OR_EQUAL_TO_SOURCE_BYTES_LENGTH_REQUIRED',
     Erc20InsufficientBalance = 'ERC20_INSUFFICIENT_BALANCE',
     Erc20InsufficientAllowance = 'ERC20_INSUFFICIENT_ALLOWANCE',
->>>>>>> df79fb19
 }