--- conflicted
+++ resolved
@@ -1,10 +1,6 @@
 import { BlockchainLifecycle } from '@0xproject/dev-utils';
 import { assetProxyUtils, generatePseudoRandomSalt } from '@0xproject/order-utils';
-<<<<<<< HEAD
-import { RevertReasons } from '@0xproject/types';
-=======
 import { RevertReason } from '@0xproject/types';
->>>>>>> 1bc742ae
 import { BigNumber } from '@0xproject/utils';
 import * as chai from 'chai';
 import { LogWithDecodedArgs } from 'ethereum-types';
@@ -177,11 +173,7 @@
                         transferAmount,
                         { from: exchangeAddress },
                     ),
-<<<<<<< HEAD
-                    RevertReasons.TransferFailed,
-=======
                     RevertReason.TransferFailed,
->>>>>>> 1bc742ae
                 );
             });
 
@@ -195,11 +187,7 @@
                     erc20Proxy.transferFrom.sendTransactionAsync(encodedAssetData, makerAddress, takerAddress, amount, {
                         from: notAuthorized,
                     }),
-<<<<<<< HEAD
-                    RevertReasons.SenderNotAuthorized,
-=======
                     RevertReason.SenderNotAuthorized,
->>>>>>> 1bc742ae
                 );
             });
         });
@@ -251,11 +239,7 @@
                     erc20Proxy.batchTransferFrom.sendTransactionAsync(assetData, fromAddresses, toAddresses, amounts, {
                         from: notAuthorized,
                     }),
-<<<<<<< HEAD
-                    RevertReasons.SenderNotAuthorized,
-=======
                     RevertReason.SenderNotAuthorized,
->>>>>>> 1bc742ae
                 );
             });
         });
@@ -397,11 +381,7 @@
                         amount,
                         { from: exchangeAddress },
                     ),
-<<<<<<< HEAD
-                    RevertReasons.InvalidAmount,
-=======
                     RevertReason.InvalidAmount,
->>>>>>> 1bc742ae
                 );
             });
 
@@ -421,11 +401,7 @@
                         amount,
                         { from: exchangeAddress },
                     ),
-<<<<<<< HEAD
-                    RevertReasons.InvalidAmount,
-=======
                     RevertReason.InvalidAmount,
->>>>>>> 1bc742ae
                 );
             });
 
@@ -445,11 +421,7 @@
                     erc20Proxy.transferFrom.sendTransactionAsync(encodedAssetData, makerAddress, takerAddress, amount, {
                         from: exchangeAddress,
                     }),
-<<<<<<< HEAD
-                    RevertReasons.TransferFailed,
-=======
                     RevertReason.TransferFailed,
->>>>>>> 1bc742ae
                 );
             });
 
@@ -466,11 +438,7 @@
                         amount,
                         { from: notAuthorized },
                     ),
-<<<<<<< HEAD
-                    RevertReasons.SenderNotAuthorized,
-=======
                     RevertReason.SenderNotAuthorized,
->>>>>>> 1bc742ae
                 );
             });
         });
@@ -525,11 +493,7 @@
                     erc721Proxy.batchTransferFrom.sendTransactionAsync(assetData, fromAddresses, toAddresses, amounts, {
                         from: notAuthorized,
                     }),
-<<<<<<< HEAD
-                    RevertReasons.SenderNotAuthorized,
-=======
                     RevertReason.SenderNotAuthorized,
->>>>>>> 1bc742ae
                 );
             });
         });
