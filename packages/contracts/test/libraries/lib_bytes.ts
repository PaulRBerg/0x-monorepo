import { BlockchainLifecycle } from '@0xproject/dev-utils';
import { assetProxyUtils, generatePseudoRandomSalt } from '@0xproject/order-utils';
import { BigNumber } from '@0xproject/utils';
import BN = require('bn.js');
import * as chai from 'chai';
import ethUtil = require('ethereumjs-util');
import * as _ from 'lodash';

import { TestLibBytesContract } from '../../src/generated_contract_wrappers/test_lib_bytes';
import { artifacts } from '../../src/utils/artifacts';
import { expectRevertOrOtherErrorAsync } from '../../src/utils/assertions';
import { chaiSetup } from '../../src/utils/chai_setup';
import { constants } from '../../src/utils/constants';
import { RevertReasons } from '../../src/utils/types';
import { provider, txDefaults, web3Wrapper } from '../../src/utils/web3_wrapper';

chaiSetup.configure();
const expect = chai.expect;
const blockchainLifecycle = new BlockchainLifecycle(web3Wrapper);

// BUG: Ideally we would use Buffer.from(memory).toString('hex')
// https://github.com/Microsoft/TypeScript/issues/23155
const toHex = (buf: Uint8Array): string => buf.reduce((a, v) => a + ('00' + v.toString(16)).slice(-2), '0x');

const fromHex = (str: string): Uint8Array => Uint8Array.from(Buffer.from(str.slice(2), 'hex'));

describe('LibBytes', () => {
    let libBytes: TestLibBytesContract;
    const byteArrayShorterThan32Bytes = '0x012345';
    const byteArrayShorterThan20Bytes = byteArrayShorterThan32Bytes;
    const byteArrayLongerThan32Bytes =
        '0x0123456789abcdef0123456789abcdef0123456789abcdef0123456789abcdef0123456789abcdef';
    const byteArrayLongerThan32BytesFirstBytesSwapped =
        '0x2301456789abcdef0123456789abcdef0123456789abcdef0123456789abcdef0123456789abcdef';
    const byteArrayLongerThan32BytesLastBytesSwapped =
        '0x0123456789abcdef0123456789abcdef0123456789abcdef0123456789abcdef0123456789abefcd';
    let testAddress: string;
    let testAddressB: string;
    const testBytes32 = '0x102030405060708090a0b0c0d0e0f0102030405060708090a0b0c0d0e0f01020';
    const testBytes32B = '0x534877abd8443578526845cdfef020047528759477fedef87346527659aced32';
    const testUint256 = new BigNumber(testBytes32, 16);
    const testUint256B = new BigNumber(testBytes32B, 16);
    let shortData: string;
    let shortTestBytes: string;
    let shortTestBytesAsBuffer: Buffer;
    let wordOfData: string;
    let wordOfTestBytes: string;
    let wordOfTestBytesAsBuffer: Buffer;
    let longData: string;
    let longTestBytes: string;
    let longTestBytesAsBuffer: Buffer;

    before(async () => {
        await blockchainLifecycle.startAsync();
    });
    after(async () => {
        await blockchainLifecycle.revertAsync();
    });
    before(async () => {
        // Setup accounts & addresses
        const accounts = await web3Wrapper.getAvailableAddressesAsync();
        testAddress = accounts[1];
        testAddressB = accounts[2];
        // Deploy LibBytes
        libBytes = await TestLibBytesContract.deployFrom0xArtifactAsync(artifacts.TestLibBytes, provider, txDefaults);
        // Verify lengths of test data
        const byteArrayShorterThan32BytesLength = ethUtil.toBuffer(byteArrayShorterThan32Bytes).byteLength;
        expect(byteArrayShorterThan32BytesLength).to.be.lessThan(32);
        const byteArrayLongerThan32BytesLength = ethUtil.toBuffer(byteArrayLongerThan32Bytes).byteLength;
        expect(byteArrayLongerThan32BytesLength).to.be.greaterThan(32);
        const testBytes32Length = ethUtil.toBuffer(testBytes32).byteLength;
        expect(testBytes32Length).to.be.equal(32);
        // Create short test bytes
        shortData = '0xffffaa';
        const encodedShortData = ethUtil.toBuffer(shortData);
        const shortDataLength = new BigNumber(encodedShortData.byteLength);
        const encodedShortDataLength = assetProxyUtils.encodeUint256(shortDataLength);
        shortTestBytesAsBuffer = Buffer.concat([encodedShortDataLength, encodedShortData]);
        shortTestBytes = ethUtil.bufferToHex(shortTestBytesAsBuffer);
        // Create test bytes one word in length
        wordOfData = ethUtil.bufferToHex(assetProxyUtils.encodeUint256(generatePseudoRandomSalt()));
        const encodedWordOfData = ethUtil.toBuffer(wordOfData);
        const wordOfDataLength = new BigNumber(encodedWordOfData.byteLength);
        const encodedWordOfDataLength = assetProxyUtils.encodeUint256(wordOfDataLength);
        wordOfTestBytesAsBuffer = Buffer.concat([encodedWordOfDataLength, encodedWordOfData]);
        wordOfTestBytes = ethUtil.bufferToHex(wordOfTestBytesAsBuffer);
        // Create long test bytes (combines short test bytes with word of test bytes)
        longData = ethUtil.bufferToHex(Buffer.concat([encodedShortData, encodedWordOfData]));
        const longDataLength = new BigNumber(encodedShortData.byteLength + encodedWordOfData.byteLength);
        const encodedLongDataLength = assetProxyUtils.encodeUint256(longDataLength);
        longTestBytesAsBuffer = Buffer.concat([encodedLongDataLength, encodedShortData, encodedWordOfData]);
        longTestBytes = ethUtil.bufferToHex(longTestBytesAsBuffer);
    });
    beforeEach(async () => {
        await blockchainLifecycle.startAsync();
    });
    afterEach(async () => {
        await blockchainLifecycle.revertAsync();
    });

    describe('popLastByte', () => {
        it('should revert if length is 0', async () => {
            return expectRevertOrOtherErrorAsync(
                libBytes.publicPopLastByte.callAsync(constants.NULL_BYTES),
                RevertReasons.LibBytesGreaterThanZeroLengthRequired,
            );
        });
        it('should pop the last byte from the input and return it', async () => {
            const [newBytes, poppedByte] = await libBytes.publicPopLastByte.callAsync(byteArrayLongerThan32Bytes);
            const expectedNewBytes = byteArrayLongerThan32Bytes.slice(0, -2);
            const expectedPoppedByte = `0x${byteArrayLongerThan32Bytes.slice(-2)}`;
            expect(newBytes).to.equal(expectedNewBytes);
            expect(poppedByte).to.equal(expectedPoppedByte);
        });
    });

    describe('popLast20Bytes', () => {
        it('should revert if length is less than 20', async () => {
            return expectRevertOrOtherErrorAsync(
                libBytes.publicPopLast20Bytes.callAsync(byteArrayShorterThan20Bytes),
                RevertReasons.LibBytesGreaterOrEqualTo20LengthRequired,
            );
        });
        it('should pop the last 20 bytes from the input and return it', async () => {
            const [newBytes, poppedAddress] = await libBytes.publicPopLast20Bytes.callAsync(byteArrayLongerThan32Bytes);
            const expectedNewBytes = byteArrayLongerThan32Bytes.slice(0, -40);
            const expectedPoppedAddress = `0x${byteArrayLongerThan32Bytes.slice(-40)}`;
            expect(newBytes).to.equal(expectedNewBytes);
            expect(poppedAddress).to.equal(expectedPoppedAddress);
        });
    });

    describe('equals', () => {
        it('should return true if byte arrays are equal (both arrays < 32 bytes)', async () => {
            const isEqual = await libBytes.publicEquals.callAsync(
                byteArrayShorterThan32Bytes,
                byteArrayShorterThan32Bytes,
            );
            return expect(isEqual).to.be.true();
        });
        it('should return true if byte arrays are equal (both arrays > 32 bytes)', async () => {
            const isEqual = await libBytes.publicEquals.callAsync(
                byteArrayLongerThan32Bytes,
                byteArrayLongerThan32Bytes,
            );
            return expect(isEqual).to.be.true();
        });
        it('should return false if byte arrays are not equal (first array < 32 bytes, second array > 32 bytes)', async () => {
            const isEqual = await libBytes.publicEquals.callAsync(
                byteArrayShorterThan32Bytes,
                byteArrayLongerThan32Bytes,
            );
            return expect(isEqual).to.be.false();
        });
        it('should return false if byte arrays are not equal (first array > 32 bytes, second array < 32 bytes)', async () => {
            const isEqual = await libBytes.publicEquals.callAsync(
                byteArrayLongerThan32Bytes,
                byteArrayShorterThan32Bytes,
            );
            return expect(isEqual).to.be.false();
        });
        it('should return false if byte arrays are not equal (same length, but a byte in first word differs)', async () => {
            const isEqual = await libBytes.publicEquals.callAsync(
                byteArrayLongerThan32BytesFirstBytesSwapped,
                byteArrayLongerThan32Bytes,
            );
            return expect(isEqual).to.be.false();
        });
        it('should return false if byte arrays are not equal (same length, but a byte in last word differs)', async () => {
            const isEqual = await libBytes.publicEquals.callAsync(
                byteArrayLongerThan32BytesLastBytesSwapped,
                byteArrayLongerThan32Bytes,
            );
            return expect(isEqual).to.be.false();
        });

        describe('should ignore trailing data', () => {
            it('should return true when both < 32 bytes', async () => {
                const isEqual = await libBytes.publicEqualsPop1.callAsync('0x0102', '0x0103');
                return expect(isEqual).to.be.true();
            });
        });
    });

    describe('deepCopyBytes', () => {
        it('should revert if dest is shorter than source', async () => {
            return expectRevertOrOtherErrorAsync(
                libBytes.publicDeepCopyBytes.callAsync(byteArrayShorterThan32Bytes, byteArrayLongerThan32Bytes),
                RevertReasons.LibBytesGreaterOrEqualToSourceBytesLengthRequired,
            );
        });
        it('should overwrite dest with source if source and dest have equal length', async () => {
            const zeroedByteArrayLongerThan32Bytes = `0x${_.repeat('0', byteArrayLongerThan32Bytes.length - 2)}`;
            const zeroedBytesAfterCopy = await libBytes.publicDeepCopyBytes.callAsync(
                zeroedByteArrayLongerThan32Bytes,
                byteArrayLongerThan32Bytes,
            );
            return expect(zeroedBytesAfterCopy).to.be.equal(byteArrayLongerThan32Bytes);
        });
        it('should overwrite the leftmost len(source) bytes of dest if dest is larger than source', async () => {
            const zeroedByteArrayLongerThan32Bytes = `0x${_.repeat('0', byteArrayLongerThan32Bytes.length * 2)}`;
            const zeroedBytesAfterCopy = await libBytes.publicDeepCopyBytes.callAsync(
                zeroedByteArrayLongerThan32Bytes,
                byteArrayLongerThan32Bytes,
            );
            const copiedBytes = zeroedBytesAfterCopy.slice(0, byteArrayLongerThan32Bytes.length);
            return expect(copiedBytes).to.be.equal(byteArrayLongerThan32Bytes);
        });
        it('should not overwrite the rightmost bytes of dest if dest is larger than source', async () => {
            const zeroedByteArrayLongerThan32Bytes = `0x${_.repeat('0', byteArrayLongerThan32Bytes.length * 2)}`;
            const zeroedBytesAfterCopy = await libBytes.publicDeepCopyBytes.callAsync(
                zeroedByteArrayLongerThan32Bytes,
                byteArrayLongerThan32Bytes,
            );
            const expectedNotCopiedBytes = zeroedByteArrayLongerThan32Bytes.slice(byteArrayLongerThan32Bytes.length);
            const notCopiedBytes = zeroedBytesAfterCopy.slice(byteArrayLongerThan32Bytes.length);
            return expect(notCopiedBytes).to.be.equal(expectedNotCopiedBytes);
        });
    });

    describe('readAddress', () => {
        it('should successfully read address when the address takes up the whole array', async () => {
            const byteArray = ethUtil.addHexPrefix(testAddress);
            const testAddressOffset = new BigNumber(0);
            const address = await libBytes.publicReadAddress.callAsync(byteArray, testAddressOffset);
            return expect(address).to.be.equal(testAddress);
        });
        it('should successfully read address when it is offset in the array', async () => {
            const addressByteArrayBuffer = ethUtil.toBuffer(testAddress);
            const prefixByteArrayBuffer = ethUtil.toBuffer('0xabcdef');
            const combinedByteArrayBuffer = Buffer.concat([prefixByteArrayBuffer, addressByteArrayBuffer]);
            const combinedByteArray = ethUtil.bufferToHex(combinedByteArrayBuffer);
            const testAddressOffset = new BigNumber(prefixByteArrayBuffer.byteLength);
            const address = await libBytes.publicReadAddress.callAsync(combinedByteArray, testAddressOffset);
            return expect(address).to.be.equal(testAddress);
        });
        it('should fail if the byte array is too short to hold an address', async () => {
            const shortByteArray = '0xabcdef';
            const offset = new BigNumber(0);
            return expectRevertOrOtherErrorAsync(
                libBytes.publicReadAddress.callAsync(shortByteArray, offset),
                RevertReasons.LibBytesGreaterOrEqualTo20LengthRequired,
            );
        });
        it('should fail if the length between the offset and end of the byte array is too short to hold an address', async () => {
            const byteArray = testAddress;
            const badOffset = new BigNumber(ethUtil.toBuffer(byteArray).byteLength);
            return expectRevertOrOtherErrorAsync(
                libBytes.publicReadAddress.callAsync(byteArray, badOffset),
                RevertReasons.LibBytesGreaterOrEqualTo20LengthRequired,
            );
        });
    });

    describe('writeAddress', () => {
        it('should successfully write address when the address takes up the whole array', async () => {
            const byteArray = testAddress;
            const testAddressOffset = new BigNumber(0);
            const newByteArray = await libBytes.publicWriteAddress.callAsync(
                byteArray,
                testAddressOffset,
                testAddressB,
            );
            return expect(newByteArray).to.be.equal(testAddressB);
        });
        it('should successfully write address when it is offset in the array', async () => {
            const addressByteArrayBuffer = ethUtil.toBuffer(testAddress);
            const prefixByteArrayBuffer = ethUtil.toBuffer('0xabcdef');
            const combinedByteArrayBuffer = Buffer.concat([prefixByteArrayBuffer, addressByteArrayBuffer]);
            const combinedByteArray = ethUtil.bufferToHex(combinedByteArrayBuffer);
            const testAddressOffset = new BigNumber(prefixByteArrayBuffer.byteLength);
            const newByteArray = await libBytes.publicWriteAddress.callAsync(
                combinedByteArray,
                testAddressOffset,
                testAddressB,
            );
            const newByteArrayBuffer = ethUtil.toBuffer(newByteArray);
            const addressFromOffsetBuffer = newByteArrayBuffer.slice(prefixByteArrayBuffer.byteLength);
            const addressFromOffset = ethUtil.addHexPrefix(ethUtil.bufferToHex(addressFromOffsetBuffer));
            return expect(addressFromOffset).to.be.equal(testAddressB);
        });
        it('should fail if the byte array is too short to hold an address', async () => {
            const offset = new BigNumber(0);
            return expectRevertOrOtherErrorAsync(
                libBytes.publicWriteAddress.callAsync(byteArrayShorterThan20Bytes, offset, testAddress),
                RevertReasons.LibBytesGreaterOrEqualTo20LengthRequired,
            );
        });
        it('should fail if the length between the offset and end of the byte array is too short to hold an address', async () => {
            const byteArray = byteArrayLongerThan32Bytes;
            const badOffset = new BigNumber(ethUtil.toBuffer(byteArray).byteLength);
            return expectRevertOrOtherErrorAsync(
                libBytes.publicWriteAddress.callAsync(byteArray, badOffset, testAddress),
                RevertReasons.LibBytesGreaterOrEqualTo20LengthRequired,
            );
        });
    });

    describe('readBytes32', () => {
        it('should successfully read bytes32 when the bytes32 takes up the whole array', async () => {
            const testBytes32Offset = new BigNumber(0);
            const bytes32 = await libBytes.publicReadBytes32.callAsync(testBytes32, testBytes32Offset);
            return expect(bytes32).to.be.equal(testBytes32);
        });
        it('should successfully read bytes32 when it is offset in the array)', async () => {
            const bytes32ByteArrayBuffer = ethUtil.toBuffer(testBytes32);
            const prefixByteArrayBuffer = ethUtil.toBuffer('0xabcdef');
            const combinedByteArrayBuffer = Buffer.concat([prefixByteArrayBuffer, bytes32ByteArrayBuffer]);
            const combinedByteArray = ethUtil.bufferToHex(combinedByteArrayBuffer);
            const testBytes32Offset = new BigNumber(prefixByteArrayBuffer.byteLength);
            const bytes32 = await libBytes.publicReadBytes32.callAsync(combinedByteArray, testBytes32Offset);
            return expect(bytes32).to.be.equal(testBytes32);
        });
        it('should fail if the byte array is too short to hold a bytes32', async () => {
            const offset = new BigNumber(0);
            return expectRevertOrOtherErrorAsync(
                libBytes.publicReadBytes32.callAsync(byteArrayShorterThan32Bytes, offset),
                RevertReasons.LibBytesGreaterOrEqualTo32LengthRequired,
            );
        });
        it('should fail if the length between the offset and end of the byte array is too short to hold a bytes32', async () => {
            const badOffset = new BigNumber(ethUtil.toBuffer(testBytes32).byteLength);
            return expectRevertOrOtherErrorAsync(
                libBytes.publicReadBytes32.callAsync(testBytes32, badOffset),
                RevertReasons.LibBytesGreaterOrEqualTo32LengthRequired,
            );
        });
    });

    describe('writeBytes32', () => {
        it('should successfully write bytes32 when the address takes up the whole array', async () => {
            const byteArray = testBytes32;
            const testBytes32Offset = new BigNumber(0);
            const newByteArray = await libBytes.publicWriteBytes32.callAsync(
                byteArray,
                testBytes32Offset,
                testBytes32B,
            );
            return expect(newByteArray).to.be.equal(testBytes32B);
        });
        it('should successfully write bytes32 when it is offset in the array', async () => {
            const bytes32ByteArrayBuffer = ethUtil.toBuffer(testBytes32);
            const prefixByteArrayBuffer = ethUtil.toBuffer('0xabcdef');
            const combinedByteArrayBuffer = Buffer.concat([prefixByteArrayBuffer, bytes32ByteArrayBuffer]);
            const combinedByteArray = ethUtil.bufferToHex(combinedByteArrayBuffer);
            const testBytes32Offset = new BigNumber(prefixByteArrayBuffer.byteLength);
            const newByteArray = await libBytes.publicWriteBytes32.callAsync(
                combinedByteArray,
                testBytes32Offset,
                testBytes32B,
            );
            const newByteArrayBuffer = ethUtil.toBuffer(newByteArray);
            const bytes32FromOffsetBuffer = newByteArrayBuffer.slice(prefixByteArrayBuffer.byteLength);
            const bytes32FromOffset = ethUtil.addHexPrefix(ethUtil.bufferToHex(bytes32FromOffsetBuffer));
            return expect(bytes32FromOffset).to.be.equal(testBytes32B);
        });
        it('should fail if the byte array is too short to hold a bytes32', async () => {
            const offset = new BigNumber(0);
            return expectRevertOrOtherErrorAsync(
                libBytes.publicWriteBytes32.callAsync(byteArrayShorterThan32Bytes, offset, testBytes32),
                RevertReasons.LibBytesGreaterOrEqualTo32LengthRequired,
            );
        });
        it('should fail if the length between the offset and end of the byte array is too short to hold a bytes32', async () => {
            const byteArray = byteArrayLongerThan32Bytes;
            const badOffset = new BigNumber(ethUtil.toBuffer(byteArray).byteLength);
            return expectRevertOrOtherErrorAsync(
                libBytes.publicWriteBytes32.callAsync(byteArray, badOffset, testBytes32),
                RevertReasons.LibBytesGreaterOrEqualTo32LengthRequired,
            );
        });
    });

    describe('readUint256', () => {
        it('should successfully read uint256 when the uint256 takes up the whole array', async () => {
            const formattedTestUint256 = new BN(testUint256.toString(10));
            const testUint256AsBuffer = ethUtil.toBuffer(formattedTestUint256);
            const byteArray = ethUtil.bufferToHex(testUint256AsBuffer);
            const testUint256Offset = new BigNumber(0);
            const uint256 = await libBytes.publicReadUint256.callAsync(byteArray, testUint256Offset);
            return expect(uint256).to.bignumber.equal(testUint256);
        });
        it('should successfully read uint256 when it is offset in the array', async () => {
            const prefixByteArrayBuffer = ethUtil.toBuffer('0xabcdef');
            const formattedTestUint256 = new BN(testUint256.toString(10));
            const testUint256AsBuffer = ethUtil.toBuffer(formattedTestUint256);
            const combinedByteArrayBuffer = Buffer.concat([prefixByteArrayBuffer, testUint256AsBuffer]);
            const combinedByteArray = ethUtil.bufferToHex(combinedByteArrayBuffer);
            const testUint256Offset = new BigNumber(prefixByteArrayBuffer.byteLength);
            const uint256 = await libBytes.publicReadUint256.callAsync(combinedByteArray, testUint256Offset);
            return expect(uint256).to.bignumber.equal(testUint256);
        });
        it('should fail if the byte array is too short to hold a uint256', async () => {
            const offset = new BigNumber(0);
            return expectRevertOrOtherErrorAsync(
                libBytes.publicReadUint256.callAsync(byteArrayShorterThan32Bytes, offset),
                RevertReasons.LibBytesGreaterOrEqualTo32LengthRequired,
            );
        });
        it('should fail if the length between the offset and end of the byte array is too short to hold a uint256', async () => {
            const formattedTestUint256 = new BN(testUint256.toString(10));
            const testUint256AsBuffer = ethUtil.toBuffer(formattedTestUint256);
            const byteArray = ethUtil.bufferToHex(testUint256AsBuffer);
            const badOffset = new BigNumber(testUint256AsBuffer.byteLength);
            return expectRevertOrOtherErrorAsync(
                libBytes.publicReadUint256.callAsync(byteArray, badOffset),
                RevertReasons.LibBytesGreaterOrEqualTo32LengthRequired,
            );
        });
    });

    describe('writeUint256', () => {
        it('should successfully write uint256 when the address takes up the whole array', async () => {
            const byteArray = testBytes32;
            const testUint256Offset = new BigNumber(0);
            const newByteArray = await libBytes.publicWriteUint256.callAsync(
                byteArray,
                testUint256Offset,
                testUint256B,
            );
            const newByteArrayAsUint256 = new BigNumber(newByteArray, 16);
            return expect(newByteArrayAsUint256).to.be.bignumber.equal(testUint256B);
        });
        it('should successfully write uint256 when it is offset in the array', async () => {
            const bytes32ByteArrayBuffer = ethUtil.toBuffer(testBytes32);
            const prefixByteArrayBuffer = ethUtil.toBuffer('0xabcdef');
            const combinedByteArrayBuffer = Buffer.concat([prefixByteArrayBuffer, bytes32ByteArrayBuffer]);
            const combinedByteArray = ethUtil.bufferToHex(combinedByteArrayBuffer);
            const testUint256Offset = new BigNumber(prefixByteArrayBuffer.byteLength);
            const newByteArray = await libBytes.publicWriteUint256.callAsync(
                combinedByteArray,
                testUint256Offset,
                testUint256B,
            );
            const newByteArrayBuffer = ethUtil.toBuffer(newByteArray);
            const uint256FromOffsetBuffer = newByteArrayBuffer.slice(prefixByteArrayBuffer.byteLength);
            const uint256FromOffset = new BigNumber(
                ethUtil.addHexPrefix(ethUtil.bufferToHex(uint256FromOffsetBuffer)),
                16,
            );
            return expect(uint256FromOffset).to.be.bignumber.equal(testUint256B);
        });
        it('should fail if the byte array is too short to hold a uint256', async () => {
            const offset = new BigNumber(0);
            return expectRevertOrOtherErrorAsync(
                libBytes.publicWriteUint256.callAsync(byteArrayShorterThan32Bytes, offset, testUint256),
                RevertReasons.LibBytesGreaterOrEqualTo32LengthRequired,
            );
        });
        it('should fail if the length between the offset and end of the byte array is too short to hold a uint256', async () => {
            const byteArray = byteArrayLongerThan32Bytes;
            const badOffset = new BigNumber(ethUtil.toBuffer(byteArray).byteLength);
            return expectRevertOrOtherErrorAsync(
                libBytes.publicWriteUint256.callAsync(byteArray, badOffset, testUint256),
                RevertReasons.LibBytesGreaterOrEqualTo32LengthRequired,
            );
        });
    });

    describe('readBytes4', () => {
        // AssertionError: expected promise to be rejected with an error including 'revert' but it was fulfilled with '0x08c379a0'
        it('should revert if byte array has a length < 4', async () => {
            const byteArrayLessThan4Bytes = '0x010101';
            return expectRevertOrOtherErrorAsync(
<<<<<<< HEAD
                libBytes.publicReadFirst4.callAsync(byteArrayLessThan4Bytes),
                RevertReasons.LibBytesGreaterOrEqualTo4LengthRequired,
=======
                libBytes.publicReadBytes4.callAsync(byteArrayLessThan4Bytes, new BigNumber(0)),
                constants.LIB_BYTES_GREATER_OR_EQUAL_TO_4_LENGTH_REQUIRED,
>>>>>>> f8bde5ab
            );
        });
        it('should return the first 4 bytes of a byte array of arbitrary length', async () => {
            const first4Bytes = await libBytes.publicReadBytes4.callAsync(byteArrayLongerThan32Bytes, new BigNumber(0));
            const expectedFirst4Bytes = byteArrayLongerThan32Bytes.slice(0, 10);
            expect(first4Bytes).to.equal(expectedFirst4Bytes);
        });
    });

    describe('readBytesWithLength', () => {
        it('should successfully read short, nested array of bytes when it takes up the whole array', async () => {
            const testBytesOffset = new BigNumber(0);
            const bytes = await libBytes.publicReadBytesWithLength.callAsync(shortTestBytes, testBytesOffset);
            return expect(bytes).to.be.equal(shortData);
        });
        it('should successfully read short, nested array of bytes when it is offset in the array', async () => {
            const prefixByteArrayBuffer = ethUtil.toBuffer('0xabcdef');
            const combinedByteArrayBuffer = Buffer.concat([prefixByteArrayBuffer, shortTestBytesAsBuffer]);
            const combinedByteArray = ethUtil.bufferToHex(combinedByteArrayBuffer);
            const testUint256Offset = new BigNumber(prefixByteArrayBuffer.byteLength);
            const bytes = await libBytes.publicReadBytesWithLength.callAsync(combinedByteArray, testUint256Offset);
            return expect(bytes).to.be.equal(shortData);
        });
        it('should successfully read a nested array of bytes - one word in length - when it takes up the whole array', async () => {
            const testBytesOffset = new BigNumber(0);
            const bytes = await libBytes.publicReadBytesWithLength.callAsync(wordOfTestBytes, testBytesOffset);
            return expect(bytes).to.be.equal(wordOfData);
        });
        it('should successfully read a nested array of bytes - one word in length - when it is offset in the array', async () => {
            const prefixByteArrayBuffer = ethUtil.toBuffer('0xabcdef');
            const combinedByteArrayBuffer = Buffer.concat([prefixByteArrayBuffer, wordOfTestBytesAsBuffer]);
            const combinedByteArray = ethUtil.bufferToHex(combinedByteArrayBuffer);
            const testUint256Offset = new BigNumber(prefixByteArrayBuffer.byteLength);
            const bytes = await libBytes.publicReadBytesWithLength.callAsync(combinedByteArray, testUint256Offset);
            return expect(bytes).to.be.equal(wordOfData);
        });
        it('should successfully read long, nested array of bytes when it takes up the whole array', async () => {
            const testBytesOffset = new BigNumber(0);
            const bytes = await libBytes.publicReadBytesWithLength.callAsync(longTestBytes, testBytesOffset);
            return expect(bytes).to.be.equal(longData);
        });
        it('should successfully read long, nested array of bytes when it is offset in the array', async () => {
            const prefixByteArrayBuffer = ethUtil.toBuffer('0xabcdef');
            const combinedByteArrayBuffer = Buffer.concat([prefixByteArrayBuffer, longTestBytesAsBuffer]);
            const combinedByteArray = ethUtil.bufferToHex(combinedByteArrayBuffer);
            const testUint256Offset = new BigNumber(prefixByteArrayBuffer.byteLength);
            const bytes = await libBytes.publicReadBytesWithLength.callAsync(combinedByteArray, testUint256Offset);
            return expect(bytes).to.be.equal(longData);
        });
        it('should fail if the byte array is too short to hold the length of a nested byte array', async () => {
            // The length of the nested array is 32 bytes. By storing less than 32 bytes, a length cannot be read.
            const offset = new BigNumber(0);
            return expectRevertOrOtherErrorAsync(
<<<<<<< HEAD
                libBytes.publicReadBytes.callAsync(byteArrayShorterThan32Bytes, offset),
                RevertReasons.LibBytesGreaterOrEqualTo32LengthRequired,
=======
                libBytes.publicReadBytesWithLength.callAsync(byteArrayShorterThan32Bytes, offset),
                constants.LIB_BYTES_GREATER_OR_EQUAL_TO_32_LENGTH_REQUIRED,
>>>>>>> f8bde5ab
            );
        });
        it('should fail if we store a nested byte array length, without a nested byte array', async () => {
            const offset = new BigNumber(0);
            return expectRevertOrOtherErrorAsync(
<<<<<<< HEAD
                libBytes.publicReadBytes.callAsync(testBytes32, offset),
                RevertReasons.LibBytesGreaterOrEqualToNestedBytesLengthRequired,
=======
                libBytes.publicReadBytesWithLength.callAsync(testBytes32, offset),
                constants.LIB_BYTES_GREATER_OR_EQUAL_TO_NESTED_BYTES_LENGTH_REQUIRED,
>>>>>>> f8bde5ab
            );
        });
        it('should fail if the length between the offset and end of the byte array is too short to hold the length of a nested byte array', async () => {
            const badOffset = new BigNumber(ethUtil.toBuffer(byteArrayShorterThan32Bytes).byteLength);
            return expectRevertOrOtherErrorAsync(
<<<<<<< HEAD
                libBytes.publicReadBytes.callAsync(byteArrayShorterThan32Bytes, badOffset),
                RevertReasons.LibBytesGreaterOrEqualTo32LengthRequired,
=======
                libBytes.publicReadBytesWithLength.callAsync(byteArrayShorterThan32Bytes, badOffset),
                constants.LIB_BYTES_GREATER_OR_EQUAL_TO_32_LENGTH_REQUIRED,
>>>>>>> f8bde5ab
            );
        });
        it('should fail if the length between the offset and end of the byte array is too short to hold the nested byte array', async () => {
            const badOffset = new BigNumber(ethUtil.toBuffer(testBytes32).byteLength);
            return expectRevertOrOtherErrorAsync(
<<<<<<< HEAD
                libBytes.publicReadBytes.callAsync(testBytes32, badOffset),
                RevertReasons.LibBytesGreaterOrEqualTo32LengthRequired,
=======
                libBytes.publicReadBytesWithLength.callAsync(testBytes32, badOffset),
                constants.LIB_BYTES_GREATER_OR_EQUAL_TO_32_LENGTH_REQUIRED,
>>>>>>> f8bde5ab
            );
        });
    });

    describe('writeBytesWithLength', () => {
        it('should successfully write short, nested array of bytes when it takes up the whole array)', async () => {
            const testBytesOffset = new BigNumber(0);
            const emptyByteArray = ethUtil.bufferToHex(new Buffer(shortTestBytesAsBuffer.byteLength));
            const bytesWritten = await libBytes.publicWriteBytesWithLength.callAsync(
                emptyByteArray,
                testBytesOffset,
                shortData,
            );
            const bytesRead = await libBytes.publicReadBytesWithLength.callAsync(bytesWritten, testBytesOffset);
            return expect(bytesRead).to.be.equal(shortData);
        });
        it('should successfully write short, nested array of bytes when it is offset in the array', async () => {
            // Write a prefix to the array
            const prefixData = '0xabcdef';
            const prefixDataAsBuffer = ethUtil.toBuffer(prefixData);
            const prefixOffset = new BigNumber(0);
            const emptyByteArray = ethUtil.bufferToHex(
                new Buffer(prefixDataAsBuffer.byteLength + shortTestBytesAsBuffer.byteLength),
            );
            let bytesWritten = await libBytes.publicWriteBytesWithLength.callAsync(
                emptyByteArray,
                prefixOffset,
                prefixData,
            );
            // Write data after prefix
            const testBytesOffset = new BigNumber(prefixDataAsBuffer.byteLength);
            bytesWritten = await libBytes.publicWriteBytesWithLength.callAsync(
                bytesWritten,
                testBytesOffset,
                shortData,
            );
            // Read data after prefix and validate
            const bytes = await libBytes.publicReadBytesWithLength.callAsync(bytesWritten, testBytesOffset);
            return expect(bytes).to.be.equal(shortData);
        });
        it('should successfully write a nested array of bytes - one word in length - when it takes up the whole array', async () => {
            const testBytesOffset = new BigNumber(0);
            const emptyByteArray = ethUtil.bufferToHex(new Buffer(wordOfTestBytesAsBuffer.byteLength));
            const bytesWritten = await libBytes.publicWriteBytesWithLength.callAsync(
                emptyByteArray,
                testBytesOffset,
                wordOfData,
            );
            const bytesRead = await libBytes.publicReadBytesWithLength.callAsync(bytesWritten, testBytesOffset);
            return expect(bytesRead).to.be.equal(wordOfData);
        });
        it('should successfully write a nested array of bytes - one word in length - when it is offset in the array', async () => {
            // Write a prefix to the array
            const prefixData = '0xabcdef';
            const prefixDataAsBuffer = ethUtil.toBuffer(prefixData);
            const prefixOffset = new BigNumber(0);
            const emptyByteArray = ethUtil.bufferToHex(
                new Buffer(prefixDataAsBuffer.byteLength + wordOfTestBytesAsBuffer.byteLength),
            );
            let bytesWritten = await libBytes.publicWriteBytesWithLength.callAsync(
                emptyByteArray,
                prefixOffset,
                prefixData,
            );
            // Write data after prefix
            const testBytesOffset = new BigNumber(prefixDataAsBuffer.byteLength);
            bytesWritten = await libBytes.publicWriteBytesWithLength.callAsync(
                bytesWritten,
                testBytesOffset,
                wordOfData,
            );
            // Read data after prefix and validate
            const bytes = await libBytes.publicReadBytesWithLength.callAsync(bytesWritten, testBytesOffset);
            return expect(bytes).to.be.equal(wordOfData);
        });
        it('should successfully write a long, nested bytes when it takes up the whole array', async () => {
            const testBytesOffset = new BigNumber(0);
            const emptyByteArray = ethUtil.bufferToHex(new Buffer(longTestBytesAsBuffer.byteLength));
            const bytesWritten = await libBytes.publicWriteBytesWithLength.callAsync(
                emptyByteArray,
                testBytesOffset,
                longData,
            );
            const bytesRead = await libBytes.publicReadBytesWithLength.callAsync(bytesWritten, testBytesOffset);
            return expect(bytesRead).to.be.equal(longData);
        });
        it('should successfully write long, nested array of bytes when it is offset in the array', async () => {
            // Write a prefix to the array
            const prefixData = '0xabcdef';
            const prefixDataAsBuffer = ethUtil.toBuffer(prefixData);
            const prefixOffset = new BigNumber(0);
            const emptyByteArray = ethUtil.bufferToHex(
                new Buffer(prefixDataAsBuffer.byteLength + longTestBytesAsBuffer.byteLength),
            );
            let bytesWritten = await libBytes.publicWriteBytesWithLength.callAsync(
                emptyByteArray,
                prefixOffset,
                prefixData,
            );
            // Write data after prefix
            const testBytesOffset = new BigNumber(prefixDataAsBuffer.byteLength);
            bytesWritten = await libBytes.publicWriteBytesWithLength.callAsync(bytesWritten, testBytesOffset, longData);
            // Read data after prefix and validate
            const bytes = await libBytes.publicReadBytesWithLength.callAsync(bytesWritten, testBytesOffset);
            return expect(bytes).to.be.equal(longData);
        });
        it('should fail if the byte array is too short to hold the length of a nested byte array', async () => {
            const offset = new BigNumber(0);
            const emptyByteArray = ethUtil.bufferToHex(new Buffer(1));
            return expectRevertOrOtherErrorAsync(
<<<<<<< HEAD
                libBytes.publicWriteBytes.callAsync(emptyByteArray, offset, longData),
                RevertReasons.LibBytesGreaterOrEqualToNestedBytesLengthRequired,
=======
                libBytes.publicWriteBytesWithLength.callAsync(emptyByteArray, offset, longData),
                constants.LIB_BYTES_GREATER_OR_EQUAL_TO_NESTED_BYTES_LENGTH_REQUIRED,
>>>>>>> f8bde5ab
            );
        });
        it('should fail if the length between the offset and end of the byte array is too short to hold the length of a nested byte array)', async () => {
            const emptyByteArray = ethUtil.bufferToHex(new Buffer(shortTestBytesAsBuffer.byteLength));
            const badOffset = new BigNumber(ethUtil.toBuffer(shortTestBytesAsBuffer).byteLength);
            return expectRevertOrOtherErrorAsync(
<<<<<<< HEAD
                libBytes.publicWriteBytes.callAsync(emptyByteArray, badOffset, shortData),
                RevertReasons.LibBytesGreaterOrEqualToNestedBytesLengthRequired,
=======
                libBytes.publicWriteBytesWithLength.callAsync(emptyByteArray, badOffset, shortData),
                constants.LIB_BYTES_GREATER_OR_EQUAL_TO_NESTED_BYTES_LENGTH_REQUIRED,
>>>>>>> f8bde5ab
            );
        });
    });

    describe('memCopy', () => {
        // Create memory 0x000102...FF
        const memSize = 256;
        // tslint:disable:no-shadowed-variable
        const memory = new Uint8Array(memSize).map((_, i) => i);
        const memHex = toHex(memory);

        // Reference implementation to test against
        const refMemcpy = (mem: Uint8Array, dest: number, source: number, length: number): Uint8Array =>
            Uint8Array.from(mem).copyWithin(dest, source, source + length);

        // Test vectors: destination, source, length, job description
        type Tests = Array<[number, number, number, string]>;

        const test = (tests: Tests) =>
            tests.forEach(([dest, source, length, job]) =>
                it(job, async () => {
                    const expected = refMemcpy(memory, dest, source, length);
                    const resultStr = await libBytes.testMemcpy.callAsync(
                        memHex,
                        new BigNumber(dest),
                        new BigNumber(source),
                        new BigNumber(length),
                    );
                    const result = fromHex(resultStr);
                    expect(result).to.deep.equal(expected);
                }),
            );

        test([[0, 0, 0, 'copies zero bytes with overlap']]);

        describe('copies forward', () =>
            test([
                [128, 0, 0, 'zero bytes'],
                [128, 0, 1, 'one byte'],
                [128, 0, 11, 'eleven bytes'],
                [128, 0, 31, 'thirty-one bytes'],
                [128, 0, 32, 'one word'],
                [128, 0, 64, 'two words'],
                [128, 0, 96, 'three words'],
                [128, 0, 33, 'one word and one byte'],
                [128, 0, 72, 'two words and eight bytes'],
                [128, 0, 100, 'three words and four bytes'],
            ]));

        describe('copies forward within one word', () =>
            test([
                [16, 0, 0, 'zero bytes'],
                [16, 0, 1, 'one byte'],
                [16, 0, 11, 'eleven bytes'],
                [16, 0, 16, 'sixteen bytes'],
            ]));

        describe('copies forward with one byte overlap', () =>
            test([
                [0, 0, 1, 'one byte'],
                [10, 0, 11, 'eleven bytes'],
                [30, 0, 31, 'thirty-one bytes'],
                [31, 0, 32, 'one word'],
                [32, 0, 33, 'one word and one byte'],
                [71, 0, 72, 'two words and eight bytes'],
                [99, 0, 100, 'three words and four bytes'],
            ]));

        describe('copies forward with thirty-one bytes overlap', () =>
            test([
                [0, 0, 31, 'thirty-one bytes'],
                [1, 0, 32, 'one word'],
                [2, 0, 33, 'one word and one byte'],
                [41, 0, 72, 'two words and eight bytes'],
                [69, 0, 100, 'three words and four bytes'],
            ]));

        describe('copies forward with one word overlap', () =>
            test([
                [0, 0, 32, 'one word'],
                [1, 0, 33, 'one word and one byte'],
                [41, 0, 72, 'two words and eight bytes'],
                [69, 0, 100, 'three words and four bytes'],
            ]));

        describe('copies forward with one word and one byte overlap', () =>
            test([
                [0, 0, 33, 'one word and one byte'],
                [40, 0, 72, 'two words and eight bytes'],
                [68, 0, 100, 'three words and four bytes'],
            ]));

        describe('copies forward with two words overlap', () =>
            test([
                [0, 0, 64, 'two words'],
                [8, 0, 72, 'two words and eight bytes'],
                [36, 0, 100, 'three words and four bytes'],
            ]));

        describe('copies forward within one word and one byte overlap', () =>
            test([[0, 0, 1, 'one byte'], [10, 0, 11, 'eleven bytes'], [15, 0, 16, 'sixteen bytes']]));

        describe('copies backward', () =>
            test([
                [0, 128, 0, 'zero bytes'],
                [0, 128, 1, 'one byte'],
                [0, 128, 11, 'eleven bytes'],
                [0, 128, 31, 'thirty-one bytes'],
                [0, 128, 32, 'one word'],
                [0, 128, 64, 'two words'],
                [0, 128, 96, 'three words'],
                [0, 128, 33, 'one word and one byte'],
                [0, 128, 72, 'two words and eight bytes'],
                [0, 128, 100, 'three words and four bytes'],
            ]));

        describe('copies backward within one word', () =>
            test([
                [0, 16, 0, 'zero bytes'],
                [0, 16, 1, 'one byte'],
                [0, 16, 11, 'eleven bytes'],
                [0, 16, 16, 'sixteen bytes'],
            ]));

        describe('copies backward with one byte overlap', () =>
            test([
                [0, 0, 1, 'one byte'],
                [0, 10, 11, 'eleven bytes'],
                [0, 30, 31, 'thirty-one bytes'],
                [0, 31, 32, 'one word'],
                [0, 32, 33, 'one word and one byte'],
                [0, 71, 72, 'two words and eight bytes'],
                [0, 99, 100, 'three words and four bytes'],
            ]));

        describe('copies backward with thirty-one bytes overlap', () =>
            test([
                [0, 0, 31, 'thirty-one bytes'],
                [0, 1, 32, 'one word'],
                [0, 2, 33, 'one word and one byte'],
                [0, 41, 72, 'two words and eight bytes'],
                [0, 69, 100, 'three words and four bytes'],
            ]));

        describe('copies backward with one word overlap', () =>
            test([
                [0, 0, 32, 'one word'],
                [0, 1, 33, 'one word and one byte'],
                [0, 41, 72, 'two words and eight bytes'],
                [0, 69, 100, 'three words and four bytes'],
            ]));

        describe('copies backward with one word and one byte overlap', () =>
            test([
                [0, 0, 33, 'one word and one byte'],
                [0, 40, 72, 'two words and eight bytes'],
                [0, 68, 100, 'three words and four bytes'],
            ]));

        describe('copies backward with two words overlap', () =>
            test([
                [0, 0, 64, 'two words'],
                [0, 8, 72, 'two words and eight bytes'],
                [0, 36, 100, 'three words and four bytes'],
            ]));

        describe('copies forward within one word and one byte overlap', () =>
            test([[0, 0, 1, 'one byte'], [0, 10, 11, 'eleven bytes'], [0, 15, 16, 'sixteen bytes']]));
    });
});
// tslint:disable:max-file-line-count<|MERGE_RESOLUTION|>--- conflicted
+++ resolved
@@ -462,13 +462,8 @@
         it('should revert if byte array has a length < 4', async () => {
             const byteArrayLessThan4Bytes = '0x010101';
             return expectRevertOrOtherErrorAsync(
-<<<<<<< HEAD
-                libBytes.publicReadFirst4.callAsync(byteArrayLessThan4Bytes),
+                libBytes.publicReadBytes4.callAsync(byteArrayLessThan4Bytes, new BigNumber(0)),
                 RevertReasons.LibBytesGreaterOrEqualTo4LengthRequired,
-=======
-                libBytes.publicReadBytes4.callAsync(byteArrayLessThan4Bytes, new BigNumber(0)),
-                constants.LIB_BYTES_GREATER_OR_EQUAL_TO_4_LENGTH_REQUIRED,
->>>>>>> f8bde5ab
             );
         });
         it('should return the first 4 bytes of a byte array of arbitrary length', async () => {
@@ -522,49 +517,29 @@
             // The length of the nested array is 32 bytes. By storing less than 32 bytes, a length cannot be read.
             const offset = new BigNumber(0);
             return expectRevertOrOtherErrorAsync(
-<<<<<<< HEAD
-                libBytes.publicReadBytes.callAsync(byteArrayShorterThan32Bytes, offset),
-                RevertReasons.LibBytesGreaterOrEqualTo32LengthRequired,
-=======
                 libBytes.publicReadBytesWithLength.callAsync(byteArrayShorterThan32Bytes, offset),
-                constants.LIB_BYTES_GREATER_OR_EQUAL_TO_32_LENGTH_REQUIRED,
->>>>>>> f8bde5ab
+                RevertReasons.LibBytesGreaterOrEqualTo32LengthRequired,
             );
         });
         it('should fail if we store a nested byte array length, without a nested byte array', async () => {
             const offset = new BigNumber(0);
             return expectRevertOrOtherErrorAsync(
-<<<<<<< HEAD
-                libBytes.publicReadBytes.callAsync(testBytes32, offset),
+                libBytes.publicReadBytesWithLength.callAsync(testBytes32, offset),
                 RevertReasons.LibBytesGreaterOrEqualToNestedBytesLengthRequired,
-=======
-                libBytes.publicReadBytesWithLength.callAsync(testBytes32, offset),
-                constants.LIB_BYTES_GREATER_OR_EQUAL_TO_NESTED_BYTES_LENGTH_REQUIRED,
->>>>>>> f8bde5ab
             );
         });
         it('should fail if the length between the offset and end of the byte array is too short to hold the length of a nested byte array', async () => {
             const badOffset = new BigNumber(ethUtil.toBuffer(byteArrayShorterThan32Bytes).byteLength);
             return expectRevertOrOtherErrorAsync(
-<<<<<<< HEAD
-                libBytes.publicReadBytes.callAsync(byteArrayShorterThan32Bytes, badOffset),
-                RevertReasons.LibBytesGreaterOrEqualTo32LengthRequired,
-=======
                 libBytes.publicReadBytesWithLength.callAsync(byteArrayShorterThan32Bytes, badOffset),
-                constants.LIB_BYTES_GREATER_OR_EQUAL_TO_32_LENGTH_REQUIRED,
->>>>>>> f8bde5ab
+                RevertReasons.LibBytesGreaterOrEqualTo32LengthRequired,
             );
         });
         it('should fail if the length between the offset and end of the byte array is too short to hold the nested byte array', async () => {
             const badOffset = new BigNumber(ethUtil.toBuffer(testBytes32).byteLength);
             return expectRevertOrOtherErrorAsync(
-<<<<<<< HEAD
-                libBytes.publicReadBytes.callAsync(testBytes32, badOffset),
-                RevertReasons.LibBytesGreaterOrEqualTo32LengthRequired,
-=======
                 libBytes.publicReadBytesWithLength.callAsync(testBytes32, badOffset),
-                constants.LIB_BYTES_GREATER_OR_EQUAL_TO_32_LENGTH_REQUIRED,
->>>>>>> f8bde5ab
+                RevertReasons.LibBytesGreaterOrEqualTo32LengthRequired,
             );
         });
     });
@@ -675,26 +650,16 @@
             const offset = new BigNumber(0);
             const emptyByteArray = ethUtil.bufferToHex(new Buffer(1));
             return expectRevertOrOtherErrorAsync(
-<<<<<<< HEAD
-                libBytes.publicWriteBytes.callAsync(emptyByteArray, offset, longData),
+                libBytes.publicWriteBytesWithLength.callAsync(emptyByteArray, offset, longData),
                 RevertReasons.LibBytesGreaterOrEqualToNestedBytesLengthRequired,
-=======
-                libBytes.publicWriteBytesWithLength.callAsync(emptyByteArray, offset, longData),
-                constants.LIB_BYTES_GREATER_OR_EQUAL_TO_NESTED_BYTES_LENGTH_REQUIRED,
->>>>>>> f8bde5ab
             );
         });
         it('should fail if the length between the offset and end of the byte array is too short to hold the length of a nested byte array)', async () => {
             const emptyByteArray = ethUtil.bufferToHex(new Buffer(shortTestBytesAsBuffer.byteLength));
             const badOffset = new BigNumber(ethUtil.toBuffer(shortTestBytesAsBuffer).byteLength);
             return expectRevertOrOtherErrorAsync(
-<<<<<<< HEAD
-                libBytes.publicWriteBytes.callAsync(emptyByteArray, badOffset, shortData),
+                libBytes.publicWriteBytesWithLength.callAsync(emptyByteArray, badOffset, shortData),
                 RevertReasons.LibBytesGreaterOrEqualToNestedBytesLengthRequired,
-=======
-                libBytes.publicWriteBytesWithLength.callAsync(emptyByteArray, badOffset, shortData),
-                constants.LIB_BYTES_GREATER_OR_EQUAL_TO_NESTED_BYTES_LENGTH_REQUIRED,
->>>>>>> f8bde5ab
             );
         });
     });
