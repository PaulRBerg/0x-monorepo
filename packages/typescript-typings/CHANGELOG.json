--- conflicted
+++ resolved
@@ -3,9 +3,9 @@
         "version": "0.4.2",
         "changes": [
             {
-<<<<<<< HEAD
-                "note": "Add types for `eth-lightwallet`"
-=======
+                "note": "Add types for `eth-lightwallet`",
+                "pr": 775
+            },
                 "note": "Improve 'web3-provider-engine' typings",
                 "pr": 768
             },
@@ -16,7 +16,6 @@
             {
                 "note": "Add @ledgerhq typings",
                 "pr": 770
->>>>>>> b9b00e10
             }
         ]
     },
