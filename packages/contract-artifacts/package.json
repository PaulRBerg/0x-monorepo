{
    "name": "@0x/contract-artifacts",
    "version": "1.5.1",
    "engines": {
        "node": ">=6.12"
    },
    "description": "0x smart contract compilation artifacts",
    "main": "lib/src/index.js",
    "directories": {
        "test": "test"
    },
    "scripts": {
<<<<<<< HEAD
        "artifacts_copy": "node lib/src/copy.js ${npm_package_config_contractsPackages}",
        "artifacts_transform": "node lib/src/transform.js ./artifacts && prettier --write ./artifacts/*.json &&  cp -r ./artifacts/ ../../python-packages/contract_artifacts/src/zero_ex/contract_artifacts/artifacts/",
        "artifacts_update": "yarn artifacts_copy && yarn artifacts_transform",
=======
        "artifacts_copy": "node lib/src/copy.js",
        "artifacts_transform": "node lib/src/transform.js ./artifacts && prettier --write ./artifacts/*.json &&  cp -r ./artifacts/ ../../python-packages/contract_artifacts/src/zero_ex/contract_artifacts/artifacts/",
        "artifacts_update": "yarn artifacts_copy && yarn artifacts_transform && yarn build",
>>>>>>> bd228034
        "build": "yarn tsc -b",
        "build:ci": "yarn build",
        "test": "yarn run_mocha",
        "test:circleci": "yarn test",
        "run_mocha": "mocha --require source-map-support/register --require make-promises-safe lib/test/**/*_test.js --bail --exit",
        "clean": "shx rm -rf lib"
    },
    "config": {
        "contractsPackages": "@0x/contracts-asset-proxy @0x/contracts-erc20 @0x/contracts-erc721 @0x/contracts-erc1155 @0x/contracts-exchange @0x/contracts-exchange-forwarder @0x/contracts-exchange-libs @0x/contracts-extensions @0x/contracts-multisig @0x/contracts-test-utils @0x/contracts-utils @0x/contracts-coordinator"
    },
    "repository": {
        "type": "git",
        "url": "https://github.com/0xProject/0x-monorepo.git"
    },
    "license": "Apache-2.0",
    "bugs": {
        "url": "https://github.com/0xProject/0x-monorepo/issues"
    },
    "homepage": "https://github.com/0xProject/0x-monorepo/packages/contract-artifacts/README.md",
    "devDependencies": {
        "@0x/utils": "^4.3.3",
        "chai": "^4.0.1",
        "lodash": "^4.17.11",
        "mocha": "^4.1.0",
        "shx": "^0.2.2",
        "typescript": "3.0.1"
    },
    "publishConfig": {
        "access": "public"
    }
}<|MERGE_RESOLUTION|>--- conflicted
+++ resolved
@@ -10,15 +10,9 @@
         "test": "test"
     },
     "scripts": {
-<<<<<<< HEAD
-        "artifacts_copy": "node lib/src/copy.js ${npm_package_config_contractsPackages}",
-        "artifacts_transform": "node lib/src/transform.js ./artifacts && prettier --write ./artifacts/*.json &&  cp -r ./artifacts/ ../../python-packages/contract_artifacts/src/zero_ex/contract_artifacts/artifacts/",
-        "artifacts_update": "yarn artifacts_copy && yarn artifacts_transform",
-=======
         "artifacts_copy": "node lib/src/copy.js",
         "artifacts_transform": "node lib/src/transform.js ./artifacts && prettier --write ./artifacts/*.json &&  cp -r ./artifacts/ ../../python-packages/contract_artifacts/src/zero_ex/contract_artifacts/artifacts/",
         "artifacts_update": "yarn artifacts_copy && yarn artifacts_transform && yarn build",
->>>>>>> bd228034
         "build": "yarn tsc -b",
         "build:ci": "yarn build",
         "test": "yarn run_mocha",
