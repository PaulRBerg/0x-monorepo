--- conflicted
+++ resolved
@@ -20,13 +20,8 @@
         "build:all": "run-p build:umd:prod build:commonjs; exit 0;",
         "pre_build": "run-s generate_contract_wrappers copy_artifacts",
         "copy_artifacts": "copyfiles -u 2 './src/compact_artifacts/**/*.json' ./lib/src/compact_artifacts",
-<<<<<<< HEAD
-        "generate_contract_wrappers": "abi-gen --abis 'src/compact_artifacts/@(Exchange|Token|TokenTransferProxy|EtherToken|TokenRegistry|DummyToken).json' --template ../contract_templates/contract.handlebars --partials '../contract_templates/partials/**/*.handlebars' --output src/contract_wrappers/generated --backend ethers && prettier --write 'src/contract_wrappers/generated/**.ts'",
+        "generate_contract_wrappers": "abi-gen --abis 'src/compact_artifacts/@(Exchange|Token|TokenTransferProxy|EtherToken|TokenRegistry|DummyToken).json' --template ../contract_templates/contract.handlebars --partials '../contract_templates/partials/**/*.handlebars' --output src/contract_wrappers/generated --backend ethers",
         "lint": "tslint --project . --exclude **/src/contract_wrappers/generated/**/*",
-=======
-        "generate_contract_wrappers": "abi-gen --abis 'src/compact_artifacts/@(Exchange|Token|TokenTransferProxy|EtherToken|TokenRegistry|DummyToken).json' --template ../contract_templates/contract.handlebars --partials '../contract_templates/partials/**/*.handlebars' --output src/contract_wrappers/generated --backend ethers",
-        "lint": "tslint --project .",
->>>>>>> 49049b8c
         "test:circleci": "run-s test:coverage",
         "test": "yarn run_mocha",
         "rebuild_and_test": "run-s build test",
