import * as _ from 'lodash';

// Utility function to create a K:V from a list of strings
// Adapted from: https://basarat.gitbooks.io/typescript/content/docs/types/literal-types.html
function strEnum(values: string[]): {[key: string]: string} {
    return _.reduce(values, (result, key) => {
        result[key] = key;
        return result;
    }, Object.create(null));
}

export const ZeroExError = strEnum([
  'CONTRACT_DOES_NOT_EXIST',
  'UNHANDLED_ERROR',
  'USER_HAS_NO_ASSOCIATED_ADDRESSES',
  'INVALID_SIGNATURE',
  'CONTRACT_NOT_DEPLOYED_ON_NETWORK',
]);
export type ZeroExError = keyof typeof ZeroExError;

/**
 * Elliptic Curve signature
 */
export interface ECSignature {
    v: number;
    r: string;
    s: string;
}

export interface ExchangeContract {
    isValidSignature: any;
}

export interface TokenContract {
    balanceOf: {
        call: (address: string) => Promise<BigNumber.BigNumber>;
    };
    allowance: {
        call: (ownerAddress: string, allowedAddress: string) => Promise<BigNumber.BigNumber>;
    };
<<<<<<< HEAD
    transfer: (to: string, amountInBaseUnits: BigNumber.BigNumber, opts: any) => Promise<boolean>;
    approve: (proxyAddress: string, amountInBaseUnits: BigNumber.BigNumber, opts: any) => void;
=======
    approve: (proxyAddress: string, amountInBaseUnits: BigNumber.BigNumber, txOpts: TxOpts) => void;
>>>>>>> 9364c564
}

export interface TokenRegistryContract {
    getTokenMetaData: {
        call: (address: string) => Promise<TokenMetadata>;
    };
    getTokenAddresses: {
        call: () => Promise<string[]>;
    };
}

export const SolidityTypes = strEnum([
    'address',
    'uint256',
]);
export type SolidityTypes = keyof typeof SolidityTypes;

//                          [address, name, symbol, projectUrl, decimals, ipfsHash, swarmHash]
export type TokenMetadata = [string, string, string, string, BigNumber.BigNumber, string, string];

export interface Token {
    name: string;
    address: string;
    symbol: string;
    decimals: number;
    url: string;
};

export interface TxOpts {
    from: string;
    gas?: number;
};<|MERGE_RESOLUTION|>--- conflicted
+++ resolved
@@ -38,12 +38,8 @@
     allowance: {
         call: (ownerAddress: string, allowedAddress: string) => Promise<BigNumber.BigNumber>;
     };
-<<<<<<< HEAD
-    transfer: (to: string, amountInBaseUnits: BigNumber.BigNumber, opts: any) => Promise<boolean>;
-    approve: (proxyAddress: string, amountInBaseUnits: BigNumber.BigNumber, opts: any) => void;
-=======
+    transfer: (to: string, amountInBaseUnits: BigNumber.BigNumber, txOpts: TxOpts) => Promise<boolean>;
     approve: (proxyAddress: string, amountInBaseUnits: BigNumber.BigNumber, txOpts: TxOpts) => void;
->>>>>>> 9364c564
 }
 
 export interface TokenRegistryContract {
