--- conflicted
+++ resolved
@@ -87,13 +87,8 @@
     public async getUnavailableTakerAmountAsync(orderHash: string): Promise<BigNumber.BigNumber> {
         assert.isValidOrderHash('orderHash', orderHash);
 
-<<<<<<< HEAD
         const exchangeContract = await this._getExchangeContractAsync();
-        let unavailableAmountInBaseUnits = await exchangeContract.getUnavailableValueT.call(orderHashHex);
-=======
-        const exchangeContract = await this.getExchangeContractAsync();
         let unavailableAmountInBaseUnits = await exchangeContract.getUnavailableValueT.call(orderHash);
->>>>>>> 4e56c299
         // Wrap BigNumbers returned from web3 with our own (later) version of BigNumber
         unavailableAmountInBaseUnits = new BigNumber(unavailableAmountInBaseUnits);
         return unavailableAmountInBaseUnits;
@@ -106,13 +101,8 @@
     public async getFilledTakerAmountAsync(orderHash: string): Promise<BigNumber.BigNumber> {
         assert.isValidOrderHash('orderHash', orderHash);
 
-<<<<<<< HEAD
         const exchangeContract = await this._getExchangeContractAsync();
-        let fillAmountInBaseUnits = await exchangeContract.filled.call(orderHashHex);
-=======
-        const exchangeContract = await this.getExchangeContractAsync();
         let fillAmountInBaseUnits = await exchangeContract.filled.call(orderHash);
->>>>>>> 4e56c299
         // Wrap BigNumbers returned from web3 with our own (later) version of BigNumber
         fillAmountInBaseUnits = new BigNumber(fillAmountInBaseUnits);
         return fillAmountInBaseUnits;
@@ -126,13 +116,8 @@
     public async getCanceledTakerAmountAsync(orderHash: string): Promise<BigNumber.BigNumber> {
         assert.isValidOrderHash('orderHash', orderHash);
 
-<<<<<<< HEAD
         const exchangeContract = await this._getExchangeContractAsync();
-        let cancelledAmountInBaseUnits = await exchangeContract.cancelled.call(orderHashHex);
-=======
-        const exchangeContract = await this.getExchangeContractAsync();
         let cancelledAmountInBaseUnits = await exchangeContract.cancelled.call(orderHash);
->>>>>>> 4e56c299
         // Wrap BigNumbers returned from web3 with our own (later) version of BigNumber
         cancelledAmountInBaseUnits = new BigNumber(cancelledAmountInBaseUnits);
         return cancelledAmountInBaseUnits;
