import {
    addressUtils,
    blockchainTests,
    constants,
    expect,
    hexConcat,
    hexRandom,
    LogDecoder,
    OrderFactory,
    orderUtils,
    TransactionFactory,
} from '@0x/contracts-test-utils';
import {
    assetDataUtils,
    ExchangeRevertErrors,
    orderHashUtils,
    signatureUtils,
    transactionHashUtils,
} from '@0x/order-utils';
import { SignatureType, SignedOrder, SignedZeroExTransaction } from '@0x/types';
import { BigNumber, LibBytesRevertErrors, StringRevertError } from '@0x/utils';
import { LogWithDecodedArgs } from 'ethereum-types';
import ethUtil = require('ethereumjs-util');

import {
    artifacts,
    TestSignatureValidatorContract,
    TestSignatureValidatorSignatureValidatorApprovalEventArgs,
    TestValidatorWalletContract,
} from '../src';

<<<<<<< HEAD
import { ValidatorWalletAction, ValidatorWalletDataType } from './utils';
=======
import { dependencyArtifacts } from './utils/dependency_artifacts';

chaiSetup.configure();
const expect = chai.expect;
>>>>>>> 0ae2d8ba

// tslint:disable:no-unnecessary-type-assertion
blockchainTests.resets('MixinSignatureValidator', env => {
    let chainId: number;
    let signatureValidator: TestSignatureValidatorContract;
    let validatorWallet: TestValidatorWalletContract;
    let validatorWalletRevertReason: string;
    let signerAddress: string;
    let signerPrivateKey: Buffer;
    let notSignerAddress: string;

    before(async () => {
        chainId = await env.getChainIdAsync();
        const accounts = await env.getAccountAddressesAsync();
        signerAddress = accounts[0];
        notSignerAddress = accounts[1];
        signatureValidator = await TestSignatureValidatorContract.deployFrom0xArtifactAsync(
            artifacts.TestSignatureValidator,
<<<<<<< HEAD
            env.provider,
            env.txDefaults,
            new BigNumber(chainId),
        );
        validatorWallet = await TestValidatorWalletContract.deployFrom0xArtifactAsync(
            artifacts.TestValidatorWallet,
            env.provider,
            env.txDefaults,
            signatureValidator.address,
=======
            provider,
            txDefaults,
            dependencyArtifacts,
        );
        testWallet = await WalletContract.deployFrom0xArtifactAsync(
            artifacts.Wallet,
            provider,
            txDefaults,
            dependencyArtifacts,
            signerAddress,
        );
        testValidator = await ValidatorContract.deployFrom0xArtifactAsync(
            artifacts.Validator,
            provider,
            txDefaults,
            dependencyArtifacts,
            signerAddress,
        );
        maliciousWallet = maliciousValidator = await TestStaticCallReceiverContract.deployFrom0xArtifactAsync(
            artifacts.TestStaticCallReceiver,
            provider,
            txDefaults,
            dependencyArtifacts,
>>>>>>> 0ae2d8ba
        );
        validatorWalletRevertReason = await validatorWallet.REVERT_REASON.callAsync();

        // Approve the validator for both signers.
        await Promise.all(
            [signerAddress, notSignerAddress].map(async (addr: string) => {
                return signatureValidator.setSignatureValidatorApproval.awaitTransactionSuccessAsync(
                    validatorWallet.address,
                    true,
                    { from: addr },
                );
            }),
        );

        signerPrivateKey = constants.TESTRPC_PRIVATE_KEYS[accounts.indexOf(signerAddress)];
    });

    const SIGNATURE_LENGTH = 65;
    const generateRandomSignature = (): string => hexRandom(SIGNATURE_LENGTH);
    const hashBytes = (bytesHex: string): string => ethUtil.bufferToHex(ethUtil.sha3(ethUtil.toBuffer(bytesHex)));
    const signDataHex = (dataHex: string, privateKey: Buffer): string => {
        const ecSignature = ethUtil.ecsign(ethUtil.toBuffer(dataHex), privateKey);
        return hexConcat(ecSignature.v, ecSignature.r, ecSignature.s);
    };

    type ValidateHashSignatureAsync = (
        hashHex: string,
        signerAddress: string,
        signatureHex: string,
        validatorAction?: ValidatorWalletAction,
        validatorExpectedSignatureHex?: string,
    ) => Promise<any>;

    const createHashSignatureTests = (
        getCurrentHashHex: (signerAddress?: string) => string,
        validateAsync: ValidateHashSignatureAsync,
    ) => {
        it('should revert when signature is empty', async () => {
            const hashHex = getCurrentHashHex();
            const emptySignature = constants.NULL_BYTES;
            const expectedError = new ExchangeRevertErrors.SignatureError(
                ExchangeRevertErrors.SignatureErrorCode.InvalidLength,
                hashHex,
                signerAddress,
                emptySignature,
            );
            const tx = validateAsync(hashHex, signerAddress, emptySignature);
            return expect(tx).to.revertWith(expectedError);
        });

        it('should revert when signature type is unsupported', async () => {
            const hashHex = getCurrentHashHex();
            const signatureHex = hexConcat(SignatureType.NSignatureTypes);
            const expectedError = new ExchangeRevertErrors.SignatureError(
                ExchangeRevertErrors.SignatureErrorCode.Unsupported,
                hashHex,
                signerAddress,
                signatureHex,
            );
            const tx = validateAsync(hashHex, signerAddress, signatureHex);
            return expect(tx).to.revertWith(expectedError);
        });

        it('should revert when SignatureType=Illegal', async () => {
            const hashHex = getCurrentHashHex();
            const signatureHex = hexConcat(SignatureType.Illegal);
            const expectedError = new ExchangeRevertErrors.SignatureError(
                ExchangeRevertErrors.SignatureErrorCode.Illegal,
                hashHex,
                signerAddress,
                signatureHex,
            );
            const tx = validateAsync(hashHex, signerAddress, signatureHex);
            return expect(tx).to.revertWith(expectedError);
        });

        it('should return false when SignatureType=Invalid and signature has a length of zero', async () => {
            const hashHex = getCurrentHashHex();
            const signatureHex = hexConcat(SignatureType.Invalid);
            const isValidSignature = await validateAsync(hashHex, signerAddress, signatureHex);
            expect(isValidSignature).to.be.false();
        });

        it('should revert when SignatureType=Invalid and signature length is non-zero', async () => {
            const hashHex = getCurrentHashHex();
            const signatureHex = hexConcat('0xdeadbeef', SignatureType.Invalid);
            const expectedError = new ExchangeRevertErrors.SignatureError(
                ExchangeRevertErrors.SignatureErrorCode.InvalidLength,
                hashHex,
                signerAddress,
                signatureHex,
            );
            const tx = validateAsync(hashHex, signerAddress, signatureHex);
            return expect(tx).to.revertWith(expectedError);
        });

        it('should return true when SignatureType=EIP712 and signature is valid', async () => {
            const hashHex = getCurrentHashHex();
            const signatureHex = hexConcat(signDataHex(hashHex, signerPrivateKey), SignatureType.EIP712);
            const isValidSignature = await validateAsync(hashHex, signerAddress, signatureHex);
            expect(isValidSignature).to.be.true();
        });

        it('should return false when SignatureType=EIP712 and signature is invalid', async () => {
            const hashHex = getCurrentHashHex();
            const signatureHex = hexConcat(generateRandomSignature(), SignatureType.EIP712);
            const isValidSignature = await validateAsync(hashHex, signerAddress, signatureHex);
            expect(isValidSignature).to.be.false();
        });

        it('should return true when SignatureType=EthSign and signature is valid', async () => {
            // Create EthSign signature
            const hashHex = getCurrentHashHex();
            const orderHashWithEthSignPrefixHex = signatureUtils.addSignedMessagePrefix(hashHex);
            const signatureHex = hexConcat(
                signDataHex(orderHashWithEthSignPrefixHex, signerPrivateKey),
                SignatureType.EthSign,
            );
            const isValidSignature = await validateAsync(hashHex, signerAddress, signatureHex);
            expect(isValidSignature).to.be.true();
        });

        it('should return false when SignatureType=EthSign and signature is invalid', async () => {
            const hashHex = getCurrentHashHex();
            // Create EthSign signature
            const signatureHex = hexConcat(generateRandomSignature(), SignatureType.EthSign);
            const isValidSignature = await validateAsync(hashHex, signerAddress, signatureHex);
            expect(isValidSignature).to.be.false();
        });

        it('should return true when SignatureType=Wallet and signature is valid', async () => {
            const hashHex = getCurrentHashHex(validatorWallet.address);
            // Doesn't have to contain a real signature since our wallet contract
            // just does a hash comparison.
            const signatureDataHex = generateRandomSignature();
            const signatureHex = hexConcat(signatureDataHex, SignatureType.Wallet);
            const isValidSignature = await validateAsync(
                hashHex,
                validatorWallet.address,
                signatureHex,
                ValidatorWalletAction.MatchSignatureHash,
                signatureDataHex,
            );
            expect(isValidSignature).to.be.true();
        });

        it('should return false when SignatureType=Wallet and signature is invalid', async () => {
            const hashHex = getCurrentHashHex(validatorWallet.address);
            // Doesn't have to contain a real signature since our wallet contract
            // just does a hash comparison.
            const signatureDataHex = generateRandomSignature();
            const notSignatureDataHex = generateRandomSignature();
            const signatureHex = hexConcat(notSignatureDataHex, SignatureType.Wallet);
            // Validate signature
            const isValidSignature = await validateAsync(
                hashHex,
                validatorWallet.address,
                signatureHex,
                ValidatorWalletAction.MatchSignatureHash,
                signatureDataHex,
            );
            expect(isValidSignature).to.be.false();
        });

        it('should revert when validator attempts to update state and SignatureType=Wallet', async () => {
            const hashHex = getCurrentHashHex(validatorWallet.address);
            // Doesn't have to contain a real signature since our wallet contract
            // just does a hash comparison.
            const signatureHex = hexConcat(generateRandomSignature(), SignatureType.Wallet);
            const expectedError = new ExchangeRevertErrors.SignatureWalletError(
                hashHex,
                validatorWallet.address,
                signatureHex,
                constants.NULL_BYTES,
            );
            const tx = validateAsync(hashHex, validatorWallet.address, signatureHex, ValidatorWalletAction.UpdateState);
            return expect(tx).to.revertWith(expectedError);
        });

        it('should revert when signer is an EOA and SignatureType=Wallet', async () => {
            const hashHex = getCurrentHashHex();
            const signatureHex = hexConcat(SignatureType.Wallet);
            const expectedError = new LibBytesRevertErrors.InvalidByteOperationError(
                LibBytesRevertErrors.InvalidByteOperationErrorCodes.LengthGreaterThanOrEqualsFourRequired,
                new BigNumber(0),
                new BigNumber(4),
            );
            const tx = validateAsync(hashHex, signerAddress, signatureHex);
            return expect(tx).to.revertWith(expectedError);
        });

        it('should return false when validator returns `true` and SignatureType=Wallet', async () => {
            const hashHex = getCurrentHashHex();
            const signatureHex = hexConcat(SignatureType.Wallet);
            const isValidSignature = await validateAsync(
                hashHex,
                validatorWallet.address,
                signatureHex,
                ValidatorWalletAction.ReturnTrue,
            );
            expect(isValidSignature).to.be.false();
        });

        it('should revert when validator returns nothing and SignatureType=Wallet', async () => {
            const hashHex = getCurrentHashHex();
            const signatureHex = hexConcat(SignatureType.Wallet);
            const expectedError = new LibBytesRevertErrors.InvalidByteOperationError(
                LibBytesRevertErrors.InvalidByteOperationErrorCodes.LengthGreaterThanOrEqualsFourRequired,
                new BigNumber(0),
                new BigNumber(4),
            );
            const tx = validateAsync(
                hashHex,
                validatorWallet.address,
                signatureHex,
                ValidatorWalletAction.ReturnNothing,
            );
            return expect(tx).to.revertWith(expectedError);
        });

        it('should revert when validator reverts and SignatureType=Wallet', async () => {
            const hashHex = getCurrentHashHex(validatorWallet.address);
            // Doesn't have to contain a real signature since our wallet contract
            // just does a hash comparison.
            const signatureHex = hexConcat(generateRandomSignature(), SignatureType.Wallet);
            const expectedError = new ExchangeRevertErrors.SignatureWalletError(
                hashHex,
                validatorWallet.address,
                signatureHex,
                new StringRevertError(validatorWalletRevertReason).encode(),
            );
            const tx = validateAsync(hashHex, validatorWallet.address, signatureHex, ValidatorWalletAction.Revert);
            return expect(tx).to.revertWith(expectedError);
        });

        it('should return true when SignatureType=Presigned and signer has presigned hash', async () => {
            const hashHex = getCurrentHashHex();
            // Presign the hash
            await signatureValidator.preSign.awaitTransactionSuccessAsync(hashHex, { from: signerAddress });
            // Validate presigned signature
            const signatureHex = hexConcat(SignatureType.PreSigned);
            const isValidSignature = await validateAsync(hashHex, signerAddress, signatureHex);
            expect(isValidSignature).to.be.true();
        });

        it('should return false when SignatureType=Presigned and signer has not presigned hash', async () => {
            const hashHex = getCurrentHashHex();
            const signatureHex = hexConcat(SignatureType.PreSigned);
            const isValidSignature = await validateAsync(hashHex, signerAddress, signatureHex);
            expect(isValidSignature).to.be.false();
        });
    };

    describe('isValidHashSignature', () => {
        let hashHex: string;

        beforeEach(async () => {
            hashHex = orderUtils.generatePseudoRandomOrderHash();
        });

        const validateAsync = async (
            _hashHex: string,
            _signerAddress: string,
            signatureHex: string,
            validatorAction?: ValidatorWalletAction,
            validatorExpectedSignatureHex?: string,
        ) => {
            const expectedSignatureHashHex =
                validatorExpectedSignatureHex === undefined
                    ? constants.NULL_BYTES
                    : hashBytes(validatorExpectedSignatureHex);
            if (validatorAction !== undefined) {
                await validatorWallet.prepare.awaitTransactionSuccessAsync(
                    _hashHex,
                    ValidatorWalletDataType.None,
                    validatorAction,
                    expectedSignatureHashHex,
                );
            }
            return signatureValidator.isValidHashSignature.callAsync(_hashHex, _signerAddress, signatureHex);
        };

        it('should revert when signerAddress == 0', async () => {
            const signatureHex = hexConcat(SignatureType.EIP712);
            const expectedError = new ExchangeRevertErrors.SignatureError(
                ExchangeRevertErrors.SignatureErrorCode.InvalidSigner,
                hashHex,
                constants.NULL_ADDRESS,
                signatureHex,
            );
            const tx = validateAsync(hashHex, constants.NULL_ADDRESS, signatureHex);
            return expect(tx).to.revertWith(expectedError);
        });

        it('should revert when SignatureType=Validator', async () => {
            const signatureHex = hexConcat(SignatureType.Validator);
            const expectedError = new ExchangeRevertErrors.SignatureError(
                ExchangeRevertErrors.SignatureErrorCode.InappropriateSignatureType,
                hashHex,
                signerAddress,
                signatureHex,
            );
            const tx = validateAsync(hashHex, signerAddress, signatureHex);
            return expect(tx).to.revertWith(expectedError);
        });

        it('should revert when SignatureType=EIP1271Wallet', async () => {
            const signatureHex = hexConcat(SignatureType.EIP1271Wallet);
            const expectedError = new ExchangeRevertErrors.SignatureError(
                ExchangeRevertErrors.SignatureErrorCode.InappropriateSignatureType,
                hashHex,
                signerAddress,
                signatureHex,
            );
            const tx = validateAsync(hashHex, signerAddress, signatureHex);
            return expect(tx).to.revertWith(expectedError);
        });

        it('should return true when message was signed by a Trezor One (firmware version 1.6.2)', async () => {
            // messageHash translates to 0x2b2b2b2b2b2b2b2b2b2b2b2b2b2b2b2b2b2b2b2b2b2b2b2b2b2b2b2b2b2b2b2b
            const messageHash = ethUtil.bufferToHex(ethUtil.toBuffer('++++++++++++++++++++++++++++++++'));
            const signer = '0xc28b145f10f0bcf0fc000e778615f8fd73490bad';
            const v = ethUtil.toBuffer('0x1c');
            const r = ethUtil.toBuffer('0x7b888b596ccf87f0bacab0dcb483124973f7420f169b4824d7a12534ac1e9832');
            const s = ethUtil.toBuffer('0x0c8e14f7edc01459e13965f1da56e0c23ed11e2cca932571eee1292178f90424');
            const trezorSignatureType = ethUtil.toBuffer(`0x${SignatureType.EthSign}`);
            const signature = Buffer.concat([v, r, s, trezorSignatureType]);
            const signatureHex = ethUtil.bufferToHex(signature);
            const isValidSignature = await signatureValidator.isValidHashSignature.callAsync(
                messageHash,
                signer,
                signatureHex,
            );
            expect(isValidSignature).to.be.true();
        });

        it('should return true when message was signed by a Trezor Model T (firmware version 2.0.7)', async () => {
            // messageHash translates to 0x2b2b2b2b2b2b2b2b2b2b2b2b2b2b2b2b2b2b2b2b2b2b2b2b2b2b2b2b2b2b2b2b
            const messageHash = ethUtil.bufferToHex(ethUtil.toBuffer('++++++++++++++++++++++++++++++++'));
            const signer = '0x98ce6d9345e8ffa7d99ee0822272fae9d2c0e895';
            const v = ethUtil.toBuffer('0x1c');
            const r = ethUtil.toBuffer('0x423b71062c327f0ec4fe199b8da0f34185e59b4c1cb4cc23df86cac4a601fb3f');
            const s = ethUtil.toBuffer('0x53810d6591b5348b7ee08ee812c874b0fdfb942c9849d59512c90e295221091f');
            const trezorSignatureType = ethUtil.toBuffer(`0x${SignatureType.EthSign}`);
            const signature = Buffer.concat([v, r, s, trezorSignatureType]);
            const signatureHex = ethUtil.bufferToHex(signature);
            const isValidSignature = await signatureValidator.isValidHashSignature.callAsync(
                messageHash,
                signer,
                signatureHex,
            );
            expect(isValidSignature).to.be.true();
        });

        createHashSignatureTests((_signerAddress?: string) => hashHex, validateAsync);
    });

    describe('isValidOrderSignature', () => {
        let orderFactory: OrderFactory;
        let signedOrder: SignedOrder;

        before(async () => {
            const makerAddress = signerAddress;
            const defaultOrderParams = {
                ...constants.STATIC_ORDER_PARAMS,
                makerAddress,
                feeRecipientAddress: addressUtils.generatePseudoRandomAddress(),
                makerAssetData: assetDataUtils.encodeERC20AssetData(addressUtils.generatePseudoRandomAddress()),
                takerAssetData: assetDataUtils.encodeERC20AssetData(addressUtils.generatePseudoRandomAddress()),
                makerFeeAssetData: assetDataUtils.encodeERC20AssetData(addressUtils.generatePseudoRandomAddress()),
                takerFeeAssetData: assetDataUtils.encodeERC20AssetData(addressUtils.generatePseudoRandomAddress()),
                makerFee: constants.ZERO_AMOUNT,
                takerFee: constants.ZERO_AMOUNT,
                domain: {
                    verifyingContractAddress: signatureValidator.address,
                    chainId,
                },
            };
            orderFactory = new OrderFactory(signerPrivateKey, defaultOrderParams);
        });

        beforeEach(async () => {
            signedOrder = await orderFactory.newSignedOrderAsync();
        });

        const validateAsync = async (
            order: SignedOrder,
            signatureHex: string,
            validatorAction?: ValidatorWalletAction,
            validatorExpectedSignatureHex?: string,
        ) => {
            const orderHashHex = orderHashUtils.getOrderHashHex(order);
            const expectedSignatureHashHex =
                validatorExpectedSignatureHex === undefined
                    ? constants.NULL_BYTES
                    : hashBytes(validatorExpectedSignatureHex);
            if (validatorAction !== undefined) {
                await validatorWallet.prepare.awaitTransactionSuccessAsync(
                    orderHashHex,
                    ValidatorWalletDataType.Order,
                    validatorAction,
                    expectedSignatureHashHex,
                );
            }
            return signatureValidator.isValidOrderSignature.callAsync(order, signatureHex);
        };

        it('should revert when signerAddress == 0', async () => {
            const signatureHex = hexConcat(SignatureType.EIP712);
            const nullMakerOrder = {
                ...signedOrder,
                makerAddress: constants.NULL_ADDRESS,
            };
            const orderHashHex = orderHashUtils.getOrderHashHex(nullMakerOrder);
            const expectedError = new ExchangeRevertErrors.SignatureError(
                ExchangeRevertErrors.SignatureErrorCode.InvalidSigner,
                orderHashHex,
                constants.NULL_ADDRESS,
                signatureHex,
            );
            const tx = signatureValidator.isValidOrderSignature.callAsync(nullMakerOrder, signatureHex);
            return expect(tx).to.revertWith(expectedError);
        });

        it('should return true when SignatureType=Validator, signature is valid and validator is approved', async () => {
            // Doesn't have to contain a real signature since our wallet contract
            // just does a hash comparison.
            const signatureDataHex = generateRandomSignature();
            const signatureHex = hexConcat(signatureDataHex, validatorWallet.address, SignatureType.Validator);
            const isValidSignature = await validateAsync(
                signedOrder,
                signatureHex,
                ValidatorWalletAction.MatchSignatureHash,
                signatureDataHex,
            );
            expect(isValidSignature).to.be.true();
        });

        it('should return false when SignatureType=Validator, signature is invalid and validator is approved', async () => {
            // Doesn't have to contain a real signature since our wallet contract
            // just does a hash comparison.
            const signatureDataHex = generateRandomSignature();
            const notSignatureDataHex = generateRandomSignature();
            const signatureHex = hexConcat(notSignatureDataHex, validatorWallet.address, SignatureType.Validator);
            const isValidSignature = await validateAsync(
                signedOrder,
                signatureHex,
                ValidatorWalletAction.MatchSignatureHash,
                signatureDataHex,
            );
            expect(isValidSignature).to.be.false();
        });

        it('should return false when validator returns `true` and SignatureType=Validator', async () => {
            const signatureDataHex = generateRandomSignature();
            const signatureHex = hexConcat(signatureDataHex, validatorWallet.address, SignatureType.Validator);
            const isValidSignature = await validateAsync(
                signedOrder,
                signatureHex,
                ValidatorWalletAction.ReturnTrue,
                signatureDataHex,
            );
            expect(isValidSignature).to.be.false();
        });

        it('should revert when validator returns nothing and SignatureType=Validator', async () => {
            const signatureDataHex = generateRandomSignature();
            const signatureHex = hexConcat(signatureDataHex, validatorWallet.address, SignatureType.Validator);
            const expectedError = new LibBytesRevertErrors.InvalidByteOperationError(
                LibBytesRevertErrors.InvalidByteOperationErrorCodes.LengthGreaterThanOrEqualsFourRequired,
                new BigNumber(0),
                new BigNumber(4),
            );
            const tx = validateAsync(signedOrder, signatureHex, ValidatorWalletAction.ReturnNothing, signatureDataHex);
            return expect(tx).to.revertWith(expectedError);
        });

        it('should revert when validator attempts to update state and SignatureType=Validator', async () => {
            // Doesn't have to contain a real signature since our wallet contract
            // just does a hash comparison.
            const signatureDataHex = generateRandomSignature();
            const signatureHex = hexConcat(signatureDataHex, validatorWallet.address, SignatureType.Validator);
            const orderHashHex = orderHashUtils.getOrderHashHex(signedOrder);
            const expectedError = new ExchangeRevertErrors.SignatureValidatorError(
                orderHashHex,
                signedOrder.makerAddress,
                validatorWallet.address,
                signatureHex,
                constants.NULL_BYTES,
            );
            const tx = validateAsync(signedOrder, signatureHex, ValidatorWalletAction.UpdateState);
            return expect(tx).to.revertWith(expectedError);
        });

        it('should revert when validator reverts and SignatureType=Validator', async () => {
            // Doesn't have to contain a real signature since our wallet contract
            // just does a hash comparison.
            const signatureDataHex = generateRandomSignature();
            const signatureHex = hexConcat(signatureDataHex, validatorWallet.address, SignatureType.Validator);
            const orderHashHex = orderHashUtils.getOrderHashHex(signedOrder);
            const expectedError = new ExchangeRevertErrors.SignatureValidatorError(
                orderHashHex,
                signedOrder.makerAddress,
                validatorWallet.address,
                signatureHex,
                new StringRevertError(validatorWalletRevertReason).encode(),
            );
            const tx = validateAsync(signedOrder, signatureHex, ValidatorWalletAction.Revert);
            return expect(tx).to.revertWith(expectedError);
        });

        it('should revert when SignatureType=Validator, signature is valid and validator is not approved', async () => {
            // Set approval of signature validator to false
            await signatureValidator.setSignatureValidatorApproval.awaitTransactionSuccessAsync(
                validatorWallet.address,
                false,
                { from: signedOrder.makerAddress },
            );
            // Doesn't have to contain a real signature since our wallet contract
            // just does a hash comparison.
            const signatureDataHex = generateRandomSignature();
            const signatureHex = hexConcat(signatureDataHex, validatorWallet.address, SignatureType.Validator);
            const expectedError = new ExchangeRevertErrors.SignatureValidatorNotApprovedError(
                signedOrder.makerAddress,
                validatorWallet.address,
            );
            const tx = validateAsync(signedOrder, signatureHex, ValidatorWalletAction.Revert);
            return expect(tx).to.revertWith(expectedError);
        });

        it('should return true when SignatureType=EIP1271Wallet and signature is valid', async () => {
            signedOrder.makerAddress = validatorWallet.address;
            // Doesn't have to contain a real signature since our wallet contract
            // just does a hash comparison.
            const signatureDataHex = generateRandomSignature();
            const signatureHex = hexConcat(signatureDataHex, SignatureType.EIP1271Wallet);
            // Validate signature
            const isValidSignature = await validateAsync(
                signedOrder,
                signatureHex,
                ValidatorWalletAction.MatchSignatureHash,
                signatureDataHex,
            );
            expect(isValidSignature).to.be.true();
        });

        it('should return false when SignatureType=EIP1271Wallet and signature is invalid', async () => {
            signedOrder.makerAddress = validatorWallet.address;
            // Doesn't have to contain a real signature since our wallet contract
            // just does a hash comparison.
            const signatureDataHex = generateRandomSignature();
            const notSignatureDataHex = generateRandomSignature();
            const signatureHex = hexConcat(notSignatureDataHex, SignatureType.EIP1271Wallet);
            // Validate signature
            const isValidSignature = await validateAsync(
                signedOrder,
                signatureHex,
                ValidatorWalletAction.MatchSignatureHash,
                signatureDataHex,
            );
            expect(isValidSignature).to.be.false();
        });

        it('should return false when validator returns `true` and SignatureType=EIP1271Wallet', async () => {
            signedOrder.makerAddress = validatorWallet.address;
            const signatureDataHex = generateRandomSignature();
            const signatureHex = hexConcat(signatureDataHex, SignatureType.EIP1271Wallet);
            // Validate signature
            const isValidSignature = await validateAsync(
                signedOrder,
                signatureHex,
                ValidatorWalletAction.ReturnTrue,
                signatureDataHex,
            );
            expect(isValidSignature).to.be.false();
        });

        it('should revert when validator returns nothing and SignatureType=EIP1271Wallet', async () => {
            signedOrder.makerAddress = validatorWallet.address;
            const signatureDataHex = generateRandomSignature();
            const signatureHex = hexConcat(signatureDataHex, SignatureType.EIP1271Wallet);
            const expectedError = new LibBytesRevertErrors.InvalidByteOperationError(
                LibBytesRevertErrors.InvalidByteOperationErrorCodes.LengthGreaterThanOrEqualsFourRequired,
                new BigNumber(0),
                new BigNumber(4),
            );
            const tx = validateAsync(signedOrder, signatureHex, ValidatorWalletAction.ReturnNothing, signatureDataHex);
            return expect(tx).to.revertWith(expectedError);
        });

        it('should revert when validator attempts to update state and SignatureType=EIP1271Wallet', async () => {
            signedOrder.makerAddress = validatorWallet.address;
            // Doesn't have to contain a real signature since our wallet contract
            // just does a hash comparison.
            const signatureHex = hexConcat(generateRandomSignature(), SignatureType.EIP1271Wallet);
            const orderHashHex = orderHashUtils.getOrderHashHex(signedOrder);
            const expectedError = new ExchangeRevertErrors.SignatureWalletError(
                orderHashHex,
                validatorWallet.address,
                signatureHex,
                constants.NULL_BYTES,
            );
            const tx = validateAsync(signedOrder, signatureHex, ValidatorWalletAction.UpdateState);
            return expect(tx).to.revertWith(expectedError);
        });

        it('should revert when validator reverts and SignatureType=EIP1271Wallet', async () => {
            signedOrder.makerAddress = validatorWallet.address;
            const signatureHex = hexConcat(SignatureType.EIP1271Wallet);
            const orderHashHex = orderHashUtils.getOrderHashHex(signedOrder);
            const expectedError = new ExchangeRevertErrors.SignatureWalletError(
                orderHashHex,
                validatorWallet.address,
                signatureHex,
                new StringRevertError(validatorWalletRevertReason).encode(),
            );
            const tx = validateAsync(signedOrder, signatureHex, ValidatorWalletAction.Revert);
            return expect(tx).to.revertWith(expectedError);
        });

        it('should revert when signer is an EOA and SignatureType=EIP1271Wallet', async () => {
            const signatureHex = hexConcat(SignatureType.EIP1271Wallet);
            const expectedError = new LibBytesRevertErrors.InvalidByteOperationError(
                LibBytesRevertErrors.InvalidByteOperationErrorCodes.LengthGreaterThanOrEqualsFourRequired,
                new BigNumber(0),
                new BigNumber(4),
            );
            const tx = signatureValidator.isValidOrderSignature.callAsync(signedOrder, signatureHex);
            return expect(tx).to.revertWith(expectedError);
        });

        it('should revert when signer is an EOA and SignatureType=Validator', async () => {
            const signatureHex = hexConcat(notSignerAddress, SignatureType.Validator);
            const expectedError = new LibBytesRevertErrors.InvalidByteOperationError(
                LibBytesRevertErrors.InvalidByteOperationErrorCodes.LengthGreaterThanOrEqualsFourRequired,
                new BigNumber(0),
                new BigNumber(4),
            );
            // Register an EOA as a validator.
            await signatureValidator.setSignatureValidatorApproval.awaitTransactionSuccessAsync(
                notSignerAddress,
                true,
                { from: signerAddress },
            );
            const tx = signatureValidator.isValidOrderSignature.callAsync(signedOrder, signatureHex);
            return expect(tx).to.revertWith(expectedError);
        });

        // Run hash-only signature type tests as well.
        const validateOrderHashAsync = async (
            hashHex: string,
            _signerAddress: string,
            signatureHex: string,
            validatorAction?: ValidatorWalletAction,
            validatorExpectedSignatureHex?: string,
        ): Promise<any> => {
            signedOrder.makerAddress = _signerAddress;
            return validateAsync(signedOrder, signatureHex, validatorAction, validatorExpectedSignatureHex);
        };
        createHashSignatureTests((_signerAddress?: string) => {
            signedOrder.makerAddress = _signerAddress === undefined ? signerAddress : _signerAddress;
            return orderHashUtils.getOrderHashHex(signedOrder);
        }, validateOrderHashAsync);
    });

    describe('isValidTransactionSignature', () => {
        let transactionFactory: TransactionFactory;
        let signedTransaction: SignedZeroExTransaction;
        const TRANSACTION_DATA_LENGTH = 100;

        before(async () => {
            transactionFactory = new TransactionFactory(signerPrivateKey, signatureValidator.address, chainId);
        });

        beforeEach(async () => {
            // We don't actually do anything with the transaction so we can just
            // fill it with random data.
            signedTransaction = await transactionFactory.newSignedTransactionAsync({
                data: hexRandom(TRANSACTION_DATA_LENGTH),
            });
        });

        const validateAsync = async (
            transaction: SignedZeroExTransaction,
            signatureHex: string,
            validatorAction?: ValidatorWalletAction,
            validatorExpectedSignatureHex?: string,
        ) => {
            const transactionHashHex = transactionHashUtils.getTransactionHashHex(transaction);
            const expectedSignatureHashHex =
                validatorExpectedSignatureHex === undefined
                    ? constants.NULL_BYTES
                    : hashBytes(validatorExpectedSignatureHex);
            if (validatorAction !== undefined) {
                await validatorWallet.prepare.awaitTransactionSuccessAsync(
                    transactionHashHex,
                    ValidatorWalletDataType.ZeroExTransaction,
                    validatorAction,
                    expectedSignatureHashHex,
                );
            }
            return signatureValidator.isValidTransactionSignature.callAsync(transaction, signatureHex);
        };

        it('should revert when signerAddress == 0', async () => {
            const signatureHex = hexConcat(SignatureType.EIP712);
            const nullSignerTransaction = {
                ...signedTransaction,
                signerAddress: constants.NULL_ADDRESS,
            };
            const transactionHashHex = transactionHashUtils.getTransactionHashHex(nullSignerTransaction);
            const expectedError = new ExchangeRevertErrors.SignatureError(
                ExchangeRevertErrors.SignatureErrorCode.InvalidSigner,
                transactionHashHex,
                constants.NULL_ADDRESS,
                signatureHex,
            );
            const tx = signatureValidator.isValidTransactionSignature.callAsync(nullSignerTransaction, signatureHex);
            return expect(tx).to.revertWith(expectedError);
        });

        it('should return true when SignatureType=Validator, signature is valid and validator is approved', async () => {
            // Doesn't have to contain a real signature since our wallet contract
            // just does a hash comparison.
            const signatureDataHex = generateRandomSignature();
            const signatureHex = hexConcat(signatureDataHex, validatorWallet.address, SignatureType.Validator);
            const isValidSignature = await validateAsync(
                signedTransaction,
                signatureHex,
                ValidatorWalletAction.MatchSignatureHash,
                signatureDataHex,
            );
            expect(isValidSignature).to.be.true();
        });

        it('should return false when SignatureType=Validator, signature is invalid and validator is approved', async () => {
            // Doesn't have to contain a real signature since our wallet contract
            // just does a hash comparison.
            const signatureDataHex = generateRandomSignature();
            const notSignatureDataHex = generateRandomSignature();
            const signatureHex = hexConcat(notSignatureDataHex, validatorWallet.address, SignatureType.Validator);
            const isValidSignature = await validateAsync(
                signedTransaction,
                signatureHex,
                ValidatorWalletAction.MatchSignatureHash,
                signatureDataHex,
            );
            expect(isValidSignature).to.be.false();
        });

        it('should return false when validator returns `true` and SignatureType=Validator', async () => {
            const signatureDataHex = generateRandomSignature();
            const signatureHex = hexConcat(signatureDataHex, validatorWallet.address, SignatureType.Validator);
            const isValidSignature = await validateAsync(
                signedTransaction,
                signatureHex,
                ValidatorWalletAction.ReturnTrue,
                signatureDataHex,
            );
            expect(isValidSignature).to.be.false();
        });

        it('should revert when validator returns nothing and SignatureType=Validator', async () => {
            const signatureDataHex = generateRandomSignature();
            const signatureHex = hexConcat(signatureDataHex, validatorWallet.address, SignatureType.Validator);
            const expectedError = new LibBytesRevertErrors.InvalidByteOperationError(
                LibBytesRevertErrors.InvalidByteOperationErrorCodes.LengthGreaterThanOrEqualsFourRequired,
                new BigNumber(0),
                new BigNumber(4),
            );
            const tx = validateAsync(
                signedTransaction,
                signatureHex,
                ValidatorWalletAction.ReturnNothing,
                signatureDataHex,
            );
            return expect(tx).to.revertWith(expectedError);
        });

        it('should revert when validator attempts to update state and SignatureType=Validator', async () => {
            // Doesn't have to contain a real signature since our wallet contract
            // just does a hash comparison.
            const signatureDataHex = generateRandomSignature();
            const signatureHex = hexConcat(signatureDataHex, validatorWallet.address, SignatureType.Validator);
            const transactionHashHex = transactionHashUtils.getTransactionHashHex(signedTransaction);
            const expectedError = new ExchangeRevertErrors.SignatureValidatorError(
                transactionHashHex,
                signedTransaction.signerAddress,
                validatorWallet.address,
                signatureHex,
                constants.NULL_BYTES,
            );
            const tx = validateAsync(signedTransaction, signatureHex, ValidatorWalletAction.UpdateState);
            return expect(tx).to.revertWith(expectedError);
        });

        it('should revert when validator reverts and SignatureType=Validator', async () => {
            // Doesn't have to contain a real signature since our wallet contract
            // just does a hash comparison.
            const signatureDataHex = generateRandomSignature();
            const signatureHex = hexConcat(signatureDataHex, validatorWallet.address, SignatureType.Validator);
            const transactionHashHex = transactionHashUtils.getTransactionHashHex(signedTransaction);
            const expectedError = new ExchangeRevertErrors.SignatureValidatorError(
                transactionHashHex,
                signedTransaction.signerAddress,
                validatorWallet.address,
                signatureHex,
                new StringRevertError(validatorWalletRevertReason).encode(),
            );
            const tx = validateAsync(signedTransaction, signatureHex, ValidatorWalletAction.Revert);
            return expect(tx).to.revertWith(expectedError);
        });

        it('should revert when SignatureType=Validator, signature is valid and validator is not approved', async () => {
            // Set approval of signature validator to false
            await signatureValidator.setSignatureValidatorApproval.awaitTransactionSuccessAsync(
                validatorWallet.address,
                false,
                { from: signedTransaction.signerAddress },
            );
            // Doesn't have to contain a real signature since our wallet contract
            // just does a hash comparison.
            const signatureDataHex = generateRandomSignature();
            const signatureHex = hexConcat(signatureDataHex, validatorWallet.address, SignatureType.Validator);
            const expectedError = new ExchangeRevertErrors.SignatureValidatorNotApprovedError(
                signedTransaction.signerAddress,
                validatorWallet.address,
            );
            const tx = validateAsync(signedTransaction, signatureHex, ValidatorWalletAction.Revert);
            return expect(tx).to.revertWith(expectedError);
        });

        it('should return true when SignatureType=EIP1271Wallet and signature is valid', async () => {
            signedTransaction.signerAddress = validatorWallet.address;
            // Doesn't have to contain a real signature since our wallet contract
            // just does a hash comparison.
            const signatureDataHex = generateRandomSignature();
            const signatureHex = hexConcat(signatureDataHex, SignatureType.EIP1271Wallet);
            // Validate signature
            const isValidSignature = await validateAsync(
                signedTransaction,
                signatureHex,
                ValidatorWalletAction.MatchSignatureHash,
                signatureDataHex,
            );
            expect(isValidSignature).to.be.true();
        });

        it('should return false when SignatureType=EIP1271Wallet and signature is invalid', async () => {
            signedTransaction.signerAddress = validatorWallet.address;
            // Doesn't have to contain a real signature since our wallet contract
            // just does a hash comparison.
            const signatureDataHex = generateRandomSignature();
            const notSignatureDataHex = generateRandomSignature();
            const signatureHex = hexConcat(notSignatureDataHex, SignatureType.EIP1271Wallet);
            // Validate signature
            const isValidSignature = await validateAsync(
                signedTransaction,
                signatureHex,
                ValidatorWalletAction.MatchSignatureHash,
                signatureDataHex,
            );
            expect(isValidSignature).to.be.false();
        });

        it('should return false when validator returns `true` and SignatureType=EIP1271Wallet', async () => {
            signedTransaction.signerAddress = validatorWallet.address;
            const signatureDataHex = generateRandomSignature();
            const signatureHex = hexConcat(signatureDataHex, SignatureType.EIP1271Wallet);
            // Validate signature
            const isValidSignature = await validateAsync(
                signedTransaction,
                signatureHex,
                ValidatorWalletAction.ReturnTrue,
                signatureDataHex,
            );
            expect(isValidSignature).to.be.false();
        });

        it('should revert when validator returns nothing and SignatureType=EIP1271Wallet', async () => {
            signedTransaction.signerAddress = validatorWallet.address;
            const signatureDataHex = generateRandomSignature();
            const signatureHex = hexConcat(signatureDataHex, SignatureType.EIP1271Wallet);
            const expectedError = new LibBytesRevertErrors.InvalidByteOperationError(
                LibBytesRevertErrors.InvalidByteOperationErrorCodes.LengthGreaterThanOrEqualsFourRequired,
                new BigNumber(0),
                new BigNumber(4),
            );
            const tx = validateAsync(
                signedTransaction,
                signatureHex,
                ValidatorWalletAction.ReturnNothing,
                signatureDataHex,
            );
            return expect(tx).to.revertWith(expectedError);
        });

        it('should revert when validator attempts to update state and SignatureType=EIP1271Wallet', async () => {
            signedTransaction.signerAddress = validatorWallet.address;
            // Doesn't have to contain a real signature since our wallet contract
            // just does a hash comparison.
            const signatureHex = hexConcat(generateRandomSignature(), SignatureType.EIP1271Wallet);
            const transactionHashHex = transactionHashUtils.getTransactionHashHex(signedTransaction);
            const expectedError = new ExchangeRevertErrors.SignatureWalletError(
                transactionHashHex,
                validatorWallet.address,
                signatureHex,
                constants.NULL_BYTES,
            );
            const tx = validateAsync(signedTransaction, signatureHex, ValidatorWalletAction.UpdateState);
            return expect(tx).to.revertWith(expectedError);
        });

        it('should revert when validator reverts and SignatureType=EIP1271Wallet', async () => {
            signedTransaction.signerAddress = validatorWallet.address;
            // Doesn't have to contain a real signature since our wallet contract
            // just does a hash comparison.
            const signatureHex = hexConcat(generateRandomSignature(), SignatureType.EIP1271Wallet);
            const transactionHashHex = transactionHashUtils.getTransactionHashHex(signedTransaction);
            const expectedError = new ExchangeRevertErrors.SignatureWalletError(
                transactionHashHex,
                validatorWallet.address,
                signatureHex,
                new StringRevertError(validatorWalletRevertReason).encode(),
            );
            const tx = validateAsync(signedTransaction, signatureHex, ValidatorWalletAction.Revert);
            return expect(tx).to.revertWith(expectedError);
        });

        it('should revert when signer is an EOA and SignatureType=EIP1271Wallet', async () => {
            const signatureHex = hexConcat(SignatureType.EIP1271Wallet);
            const expectedError = new LibBytesRevertErrors.InvalidByteOperationError(
                LibBytesRevertErrors.InvalidByteOperationErrorCodes.LengthGreaterThanOrEqualsFourRequired,
                new BigNumber(0),
                new BigNumber(4),
            );
            const tx = signatureValidator.isValidTransactionSignature.callAsync(signedTransaction, signatureHex);
            return expect(tx).to.revertWith(expectedError);
        });

        it('should revert when signer is an EOA and SignatureType=Validator', async () => {
            const signatureHex = hexConcat(notSignerAddress, SignatureType.Validator);
            const expectedError = new LibBytesRevertErrors.InvalidByteOperationError(
                LibBytesRevertErrors.InvalidByteOperationErrorCodes.LengthGreaterThanOrEqualsFourRequired,
                new BigNumber(0),
                new BigNumber(4),
            );
            // Register an EOA as a validator.
            await signatureValidator.setSignatureValidatorApproval.awaitTransactionSuccessAsync(
                notSignerAddress,
                true,
                { from: signerAddress },
            );
            const tx = signatureValidator.isValidTransactionSignature.callAsync(signedTransaction, signatureHex);
            return expect(tx).to.revertWith(expectedError);
        });

        // Run hash-only signature type tests as well.
        const validateOrderHashAsync = async (
            hashHex: string,
            _signerAddress: string,
            signatureHex: string,
            validatorAction?: ValidatorWalletAction,
            validatorExpectedSignatureHex?: string,
        ): Promise<any> => {
            signedTransaction.signerAddress = _signerAddress;
            return validateAsync(signedTransaction, signatureHex, validatorAction, validatorExpectedSignatureHex);
        };
        createHashSignatureTests((_signerAddress?: string) => {
            signedTransaction.signerAddress = _signerAddress === undefined ? signerAddress : _signerAddress;
            return transactionHashUtils.getTransactionHashHex(signedTransaction);
        }, validateOrderHashAsync);
    });

    describe('setSignatureValidatorApproval', () => {
        let signatureValidatorLogDecoder: LogDecoder;

        before(async () => {
            signatureValidatorLogDecoder = new LogDecoder(env.web3Wrapper, artifacts);
        });

        it('should emit a SignatureValidatorApprovalSet with correct args when a validator is approved', async () => {
            const approval = true;
            const res = await signatureValidator.setSignatureValidatorApproval.awaitTransactionSuccessAsync(
                validatorWallet.address,
                approval,
                {
                    from: signerAddress,
                },
            );
            expect(res.logs.length).to.equal(1);
            const log = signatureValidatorLogDecoder.decodeLogOrThrow(res.logs[0]) as LogWithDecodedArgs<
                TestSignatureValidatorSignatureValidatorApprovalEventArgs
            >;
            const logArgs = log.args;
            expect(logArgs.signerAddress).to.equal(signerAddress);
            expect(logArgs.validatorAddress).to.equal(validatorWallet.address);
            expect(logArgs.approved).to.equal(approval);
        });
        it('should emit a SignatureValidatorApprovalSet with correct args when a validator is disapproved', async () => {
            const approval = false;
            const res = await signatureValidator.setSignatureValidatorApproval.awaitTransactionSuccessAsync(
                validatorWallet.address,
                approval,
                {
                    from: signerAddress,
                },
            );
            expect(res.logs.length).to.equal(1);
            const log = signatureValidatorLogDecoder.decodeLogOrThrow(res.logs[0]) as LogWithDecodedArgs<
                TestSignatureValidatorSignatureValidatorApprovalEventArgs
            >;
            const logArgs = log.args;
            expect(logArgs.signerAddress).to.equal(signerAddress);
            expect(logArgs.validatorAddress).to.equal(validatorWallet.address);
            expect(logArgs.approved).to.equal(approval);
        });
    });
});
// tslint:disable:max-file-line-count
// tslint:enable:no-unnecessary-type-assertion<|MERGE_RESOLUTION|>--- conflicted
+++ resolved
@@ -29,14 +29,7 @@
     TestValidatorWalletContract,
 } from '../src';
 
-<<<<<<< HEAD
 import { ValidatorWalletAction, ValidatorWalletDataType } from './utils';
-=======
-import { dependencyArtifacts } from './utils/dependency_artifacts';
-
-chaiSetup.configure();
-const expect = chai.expect;
->>>>>>> 0ae2d8ba
 
 // tslint:disable:no-unnecessary-type-assertion
 blockchainTests.resets('MixinSignatureValidator', env => {
@@ -55,41 +48,17 @@
         notSignerAddress = accounts[1];
         signatureValidator = await TestSignatureValidatorContract.deployFrom0xArtifactAsync(
             artifacts.TestSignatureValidator,
-<<<<<<< HEAD
             env.provider,
             env.txDefaults,
+            {},
             new BigNumber(chainId),
         );
         validatorWallet = await TestValidatorWalletContract.deployFrom0xArtifactAsync(
             artifacts.TestValidatorWallet,
             env.provider,
             env.txDefaults,
+            {},
             signatureValidator.address,
-=======
-            provider,
-            txDefaults,
-            dependencyArtifacts,
-        );
-        testWallet = await WalletContract.deployFrom0xArtifactAsync(
-            artifacts.Wallet,
-            provider,
-            txDefaults,
-            dependencyArtifacts,
-            signerAddress,
-        );
-        testValidator = await ValidatorContract.deployFrom0xArtifactAsync(
-            artifacts.Validator,
-            provider,
-            txDefaults,
-            dependencyArtifacts,
-            signerAddress,
-        );
-        maliciousWallet = maliciousValidator = await TestStaticCallReceiverContract.deployFrom0xArtifactAsync(
-            artifacts.TestStaticCallReceiver,
-            provider,
-            txDefaults,
-            dependencyArtifacts,
->>>>>>> 0ae2d8ba
         );
         validatorWalletRevertReason = await validatorWallet.REVERT_REASON.callAsync();
 
