--- conflicted
+++ resolved
@@ -19,19 +19,9 @@
 
 import { artifacts, ExchangeContract, ExchangeWrapper } from '../src';
 
-<<<<<<< HEAD
 // tslint:disable:no-unnecessary-type-assertion
 blockchainTests.resets('Exchange wrappers', env => {
     let chainId: number;
-=======
-import { dependencyArtifacts } from './utils/dependency_artifacts';
-
-chaiSetup.configure();
-const expect = chai.expect;
-const blockchainLifecycle = new BlockchainLifecycle(web3Wrapper);
-
-describe('Exchange wrappers', () => {
->>>>>>> 0ae2d8ba
     let makerAddress: string;
     let owner: string;
     let takerAddress: string;
@@ -90,50 +80,21 @@
 
         exchange = await ExchangeContract.deployFrom0xArtifactAsync(
             artifacts.Exchange,
-<<<<<<< HEAD
             env.provider,
             env.txDefaults,
+            {},
             new BigNumber(chainId),
-=======
-            provider,
-            txDefaults,
-            dependencyArtifacts,
-            assetDataUtils.encodeERC20AssetData(zrxToken.address),
->>>>>>> 0ae2d8ba
         );
         exchangeWrapper = new ExchangeWrapper(exchange, env.provider);
         await exchangeWrapper.registerAssetProxyAsync(erc20Proxy.address, owner);
         await exchangeWrapper.registerAssetProxyAsync(erc721Proxy.address, owner);
 
-<<<<<<< HEAD
         await erc20Proxy.addAuthorizedAddress.awaitTransactionSuccessAsync(exchange.address, {
             from: owner,
         });
         await erc721Proxy.addAuthorizedAddress.awaitTransactionSuccessAsync(exchange.address, {
             from: owner,
         });
-=======
-        await web3Wrapper.awaitTransactionSuccessAsync(
-            await erc20Proxy.addAuthorizedAddress.sendTransactionAsync(exchange.address, {
-                from: owner,
-            }),
-            constants.AWAIT_TRANSACTION_MINED_MS,
-        );
-        await web3Wrapper.awaitTransactionSuccessAsync(
-            await erc721Proxy.addAuthorizedAddress.sendTransactionAsync(exchange.address, {
-                from: owner,
-            }),
-            constants.AWAIT_TRANSACTION_MINED_MS,
-        );
-
-        reentrantErc20Token = await ReentrantERC20TokenContract.deployFrom0xArtifactAsync(
-            artifacts.ReentrantERC20Token,
-            provider,
-            txDefaults,
-            dependencyArtifacts,
-            exchange.address,
-        );
->>>>>>> 0ae2d8ba
 
         defaultMakerAssetAddress = erc20TokenA.address;
         defaultTakerAssetAddress = erc20TokenB.address;
